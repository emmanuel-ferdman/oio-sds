--- conflicted
+++ resolved
@@ -2,6 +2,7 @@
 OpenIO SDS sqliterepo
 Copyright (C) 2014 Worldline, as part of Redcurrant
 Copyright (C) 2015-2019 OpenIO SAS, as part of OpenIO SDS
+Copyright (C) 2021 OVH SAS
 
 This library is free software; you can redistribute it and/or
 modify it under the terms of the GNU Lesser General Public
@@ -1171,14 +1172,10 @@
 		return TRUE;
 	}
 	EXTRACT_STRING("SRC", source);
-<<<<<<< HEAD
+	_maybe_override_check_type(reply, &check_type);
 	reply->subject("base:%s.%s\tsource:%s", name.base, name.type, source);
-=======
-	_maybe_override_check_type(reply, &check_type);
-	reply->subject("%s.%s|%s", name.base, name.type, source);
->>>>>>> 4fac9867
-
-	if (NULL != (err = _pipe_from(source, repo, &n0, check_type)))
+
+	if ((err = _pipe_from(source, repo, &n0, check_type)))
 		reply->send_error(0, err);
 	else
 		reply->send_reply(CODE_FINAL_OK, "OK");
