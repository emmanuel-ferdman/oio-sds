#!/usr/bin/env bash

# oio-reset.sh
# Copyright (C) 2015-2017 OpenIO SAS, original work as part of OpenIO SDS
#
# This program is free software: you can redistribute it and/or modify
# it under the terms of the GNU Affero General Public License as
# published by the Free Software Foundation, either version 3 of the
# License, or (at your option) any later version.
#
# This program is distributed in the hope that it will be useful,
# but WITHOUT ANY WARRANTY; without even the implied warranty of
# MERCHANTABILITY or FITNESS FOR A PARTICULAR PURPOSE.  See the
# GNU Affero General Public License for more details.
#
# You should have received a copy of the GNU Affero General Public License
# along with this program.  If not, see <http://www.gnu.org/licenses/>.

set -e

NS=OPENIO
IP=
PORT=
OIO=$HOME/.oio
SDS=$OIO/sds
GRIDINIT_SOCK=${SDS}/run/gridinit.sock
BOOTSTRAP_CONFIG=
SERVICE_ID=
RANDOM_SERVICE_ID=
PROFILE=
DATADIR=

ZKSLOW=0
verbose=0
OPENSUSE=`grep -i opensuse /etc/*release || echo -n ''`

<<<<<<< HEAD
while getopts "P:I:N:f:Z:p:CURv" opt; do
=======
while getopts "D:P:I:N:f:Z:p:Cvb" opt; do
>>>>>>> 729341f0
    case $opt in
        D) DATADIR="${OPTARG}" ;;
        P) PORT="${OPTARG}" ;;
        I) IP="${OPTARG}" ;;
        N) NS="${OPTARG}" ;;
        U) SERVICE_ID=1 ;;
        R) RANDOM_SERVICE_ID=1 ;;
        f) if [ -n "$OPTARG" ]; then
			if  [ ${OPTARG::1} != "/" ]; then
				BOOTSTRAP_CONFIG="${BOOTSTRAP_CONFIG} --conf ${PWD}/${OPTARG}"
			else
				BOOTSTRAP_CONFIG="${BOOTSTRAP_CONFIG} --conf ${OPTARG}"
			fi
		fi ;;
        Z) ZKSLOW=1 ;;
        p) PROFILE="${OPTARG}" ;;
        v) ((verbose=verbose+1)) ;;
        \?) exit 1 ;;
    esac
done

SERVICES="nb-services"
M1_STR="meta1"
M2_STR="meta2"
M2_REPLICAS="m2-replicas"

timeout () {
    num=$1 ; shift
    if [ $count -gt "$num" ] ; then
        echo "TIMEOUT! $@"
        oio-cluster -r "$NS"
        ( ps -o pid,ppid,cmd $(pgrep -u $UID -P "$pidof_gridinit" | sed 's/^/-p /') || exit 0 )
        exit 1
    fi
    sleep 1
    ((count=count+1))
}

<<<<<<< HEAD
wait_for_srvtype () {
    echo "Waiting for the $2 $1 to get a score"
    oio-wait-scored.sh -u -N "$2" -n "$NS" -s "$1" -t 15 >/dev/null
}

=======
>>>>>>> 729341f0

#-------------------------------------------------------------------------------

cmd_openio="openio --oio-ns $NS"
G_DEBUG_LEVEL=WARN
if [ $verbose != 0 ] ; then
    G_DEBUG_LEVEL=TRACE
    echo "# $0" \
        "-I \"${IP}\"" \
        "-P \"${PORT}\"" \
        "-N \"${NS}\"" \
        "-Z \"${ZKSLOW}\"" \
        "${BOOTSTRAP_CONFIG}"
	cmd_openio="$cmd_openio -v --debug"
fi
export G_DEBUG_LEVEL

if [ $verbose -ge 1 ] ; then set -x ; fi

# Stop and clean a previous installation.
pgrep -u "$UID" --full gridinit | while read pidof_gridinit ; do
    # First try a clean stop of gridinit's children
    if [ -e "$GRIDINIT_SOCK" ] ; then
        if ! gridinit_cmd -S "$GRIDINIT_SOCK" stop >/dev/null ; then
            echo "Failed to send 'stop' to gridinit"
        fi
    fi
    # We know by experience this might fail, so try to kill gridinit's children
    if ! pkill -u "$UID" -P "$pidof_gridinit" ; then
        echo "Failed to kill gridinit children" 1>&2
    fi
    # Kill gridinit until it dies with its children
    count=0
    while kill "$pidof_gridinit" ; do
        # Waiting for gridinit ...
        if [ "$count" -gt 20 ] ; then
            echo "Gridinit doesn't want to die gracefully. Go for euthanasy"
            ( pkill -9 -u "$UID" oio-event-agent || exit 0 )
        fi
            timeout 30
        done
done

# Generate a new configuration and start the new gridinit

mkdir -p "$OIO" && cd "$OIO" && (rm -rf sds.conf sds/{conf,data,run,logs})
bootstrap_opt=
if [[ -n "${PORT}" ]] ; then bootstrap_opt="${bootstrap_opt} --port ${PORT}" ; fi
<<<<<<< HEAD
if [[ -n "${SERVICE_ID}" ]] ; then bootstrap_opt="${bootstrap_opt} --with-service-id" ; fi
if [[ -n "${RANDOM_SERVICE_ID}" ]] ; then bootstrap_opt="${bootstrap_opt} --random-service-id" ; fi
=======
if [[ -n "${DATADIR}" ]] ; then bootstrap_opt="${bootstrap_opt} --data ${DATADIR}" ; fi
>>>>>>> 729341f0
if [[ -n "${PROFILE}" ]] ; then bootstrap_opt="${bootstrap_opt} --profile ${PROFILE}" ; fi
oio-bootstrap.py $bootstrap_opt -d ${BOOTSTRAP_CONFIG} "$NS" "$IP" > /tmp/oio-bootstrap.$$


. /tmp/oio-bootstrap.$$
rm -f /tmp/oio-bootstrap.$$


gridinit -s OIO,gridinit -d ${SDS}/conf/gridinit.conf

# Initiate Zookeeper (if necessary)
ZK=$(oio-cluster --local-cfg | grep "$NS/zookeeper" ; exit 0)
if [ -n "$ZK" ] ; then
    opts=--lazy
    for srvtype in ${AVOID} ; do opts="${opts} --avoid=${srvtype}" ; done
    if [ $ZKSLOW -ne 0 ] ; then opts="${opts} --slow" ; fi
	zk-reset.py "$NS" ;
    zk-bootstrap.py --lazy $opts "$NS"
fi


# Wait for the gridinit's startup
count=0
while ! pkill -u "$UID" --full -0 gridinit ; do
    timeout 15 "gridinit startup"
done
while ! [ -e "$GRIDINIT_SOCK" ] ; do
    timeout 30 "gridinit readyness"
done
pidof_gridinit=$(pgrep -u "$UID" --full gridinit)


echo -e "\n### Start gridinit and wait for the services to register"
gridinit_cmd -S "$GRIDINIT_SOCK" reload >/dev/null
gridinit_cmd -S "$GRIDINIT_SOCK" start "@${NS}" >/dev/null

<<<<<<< HEAD
COUNT=$(oio-test-config.py -c -t meta2 -t rawx -t sqlx)
wait_for_srvtype "sqlx rawx meta2" "$COUNT"
COUNT=$(oio-test-config.py -c -t meta0 -t meta1)
wait_for_srvtype "meta0 meta1" "$COUNT"
COUNT=$(oio-test-config.py -c -t rdir)
wait_for_srvtype "rdir" "$COUNT"


echo -e "\n### Init the meta0/meta1 directory"
openio \
	--oio-ns "$NS" -v directory bootstrap --check \
	--replicas $(oio-test-config.py -v directory_replicas)

echo -e "\n### Assign rdir services"
# Force meta1 services to reload meta0 cache
gridinit_cmd -S "$GRIDINIT_SOCK" restart "@meta1" >/dev/null
sleep 1
openio --oio-ns "$NS" -v volume admin bootstrap

echo -e "\n### Wait for the services to have a score"
openio -q --oio-ns "$NS" cluster unlockall
oio-wait-scored.sh -n "$NS" -t 60 >/dev/null
oio-flush-all.sh -n "$NS" >/dev/null
=======
COUNT=$(${PREFIX}-test-config.py -c -t meta2 -t rawx -t sqlx -t meta0 -t meta1 -t rdir)
$cmd_openio cluster wait -d 30 -u -n "$COUNT" sqlx rawx meta2 meta0 meta1 rdir


echo -e "\n### Init the meta0/meta1 directory"
$cmd_openio directory bootstrap --check --no-rdir \
	--replicas $(${PREFIX}-test-config.py -v directory_replicas)

echo -e "\n### Assign rdir services"
$cmd_openio volume admin bootstrap

echo -e "\n### Wait for the services to have a score"
$cmd_openio cluster unlockall
$PREFIX-flush-all.sh -n "$NS" >/dev/null
>>>>>>> 729341f0

echo -e "\n### Congrats, it's a NS"
find $SDS -type d | xargs chmod a+rx
gridinit_cmd -S "$GRIDINIT_SOCK" status2
<<<<<<< HEAD
oio-cluster -r "$NS"
=======
$PREFIX-cluster -r "$NS"

echo -e "\nexport OIO_NS=$NS OIO_ACCT=ACCT-$RANDOM"
>>>>>>> 729341f0
<|MERGE_RESOLUTION|>--- conflicted
+++ resolved
@@ -34,11 +34,7 @@
 verbose=0
 OPENSUSE=`grep -i opensuse /etc/*release || echo -n ''`
 
-<<<<<<< HEAD
-while getopts "P:I:N:f:Z:p:CURv" opt; do
-=======
-while getopts "D:P:I:N:f:Z:p:Cvb" opt; do
->>>>>>> 729341f0
+while getopts "D:P:I:N:f:Z:p:CRUv" opt; do
     case $opt in
         D) DATADIR="${OPTARG}" ;;
         P) PORT="${OPTARG}" ;;
@@ -47,12 +43,12 @@
         U) SERVICE_ID=1 ;;
         R) RANDOM_SERVICE_ID=1 ;;
         f) if [ -n "$OPTARG" ]; then
-			if  [ ${OPTARG::1} != "/" ]; then
-				BOOTSTRAP_CONFIG="${BOOTSTRAP_CONFIG} --conf ${PWD}/${OPTARG}"
-			else
-				BOOTSTRAP_CONFIG="${BOOTSTRAP_CONFIG} --conf ${OPTARG}"
-			fi
-		fi ;;
+            if  [ ${OPTARG::1} != "/" ]; then
+                BOOTSTRAP_CONFIG="${BOOTSTRAP_CONFIG} --conf ${PWD}/${OPTARG}"
+            else
+                BOOTSTRAP_CONFIG="${BOOTSTRAP_CONFIG} --conf ${OPTARG}"
+            fi
+        fi ;;
         Z) ZKSLOW=1 ;;
         p) PROFILE="${OPTARG}" ;;
         v) ((verbose=verbose+1)) ;;
@@ -68,7 +64,7 @@
 timeout () {
     num=$1 ; shift
     if [ $count -gt "$num" ] ; then
-        echo "TIMEOUT! $@"
+        echo "TIMEOUT! $*"
         oio-cluster -r "$NS"
         ( ps -o pid,ppid,cmd $(pgrep -u $UID -P "$pidof_gridinit" | sed 's/^/-p /') || exit 0 )
         exit 1
@@ -77,14 +73,6 @@
     ((count=count+1))
 }
 
-<<<<<<< HEAD
-wait_for_srvtype () {
-    echo "Waiting for the $2 $1 to get a score"
-    oio-wait-scored.sh -u -N "$2" -n "$NS" -s "$1" -t 15 >/dev/null
-}
-
-=======
->>>>>>> 729341f0
 
 #-------------------------------------------------------------------------------
 
@@ -98,7 +86,7 @@
         "-N \"${NS}\"" \
         "-Z \"${ZKSLOW}\"" \
         "${BOOTSTRAP_CONFIG}"
-	cmd_openio="$cmd_openio -v --debug"
+    cmd_openio="$cmd_openio -v --debug"
 fi
 export G_DEBUG_LEVEL
 
@@ -133,12 +121,9 @@
 mkdir -p "$OIO" && cd "$OIO" && (rm -rf sds.conf sds/{conf,data,run,logs})
 bootstrap_opt=
 if [[ -n "${PORT}" ]] ; then bootstrap_opt="${bootstrap_opt} --port ${PORT}" ; fi
-<<<<<<< HEAD
 if [[ -n "${SERVICE_ID}" ]] ; then bootstrap_opt="${bootstrap_opt} --with-service-id" ; fi
 if [[ -n "${RANDOM_SERVICE_ID}" ]] ; then bootstrap_opt="${bootstrap_opt} --random-service-id" ; fi
-=======
 if [[ -n "${DATADIR}" ]] ; then bootstrap_opt="${bootstrap_opt} --data ${DATADIR}" ; fi
->>>>>>> 729341f0
 if [[ -n "${PROFILE}" ]] ; then bootstrap_opt="${bootstrap_opt} --profile ${PROFILE}" ; fi
 oio-bootstrap.py $bootstrap_opt -d ${BOOTSTRAP_CONFIG} "$NS" "$IP" > /tmp/oio-bootstrap.$$
 
@@ -155,7 +140,7 @@
     opts=--lazy
     for srvtype in ${AVOID} ; do opts="${opts} --avoid=${srvtype}" ; done
     if [ $ZKSLOW -ne 0 ] ; then opts="${opts} --slow" ; fi
-	zk-reset.py "$NS" ;
+    zk-reset.py "$NS" ;
     zk-bootstrap.py --lazy $opts "$NS"
 fi
 
@@ -175,54 +160,27 @@
 gridinit_cmd -S "$GRIDINIT_SOCK" reload >/dev/null
 gridinit_cmd -S "$GRIDINIT_SOCK" start "@${NS}" >/dev/null
 
-<<<<<<< HEAD
-COUNT=$(oio-test-config.py -c -t meta2 -t rawx -t sqlx)
-wait_for_srvtype "sqlx rawx meta2" "$COUNT"
-COUNT=$(oio-test-config.py -c -t meta0 -t meta1)
-wait_for_srvtype "meta0 meta1" "$COUNT"
-COUNT=$(oio-test-config.py -c -t rdir)
-wait_for_srvtype "rdir" "$COUNT"
+COUNT=$(oio-test-config.py -c -t meta2 -t rawx -t sqlx -t meta0 -t meta1 -t rdir)
+$cmd_openio cluster wait -d 30 -u -n "$COUNT" sqlx rawx meta2 meta0 meta1 rdir
 
 
 echo -e "\n### Init the meta0/meta1 directory"
-openio \
-	--oio-ns "$NS" -v directory bootstrap --check \
-	--replicas $(oio-test-config.py -v directory_replicas)
+$cmd_openio directory bootstrap --check \
+    --replicas $(oio-test-config.py -v directory_replicas)
 
 echo -e "\n### Assign rdir services"
 # Force meta1 services to reload meta0 cache
 gridinit_cmd -S "$GRIDINIT_SOCK" restart "@meta1" >/dev/null
 sleep 1
-openio --oio-ns "$NS" -v volume admin bootstrap
-
-echo -e "\n### Wait for the services to have a score"
-openio -q --oio-ns "$NS" cluster unlockall
-oio-wait-scored.sh -n "$NS" -t 60 >/dev/null
-oio-flush-all.sh -n "$NS" >/dev/null
-=======
-COUNT=$(${PREFIX}-test-config.py -c -t meta2 -t rawx -t sqlx -t meta0 -t meta1 -t rdir)
-$cmd_openio cluster wait -d 30 -u -n "$COUNT" sqlx rawx meta2 meta0 meta1 rdir
-
-
-echo -e "\n### Init the meta0/meta1 directory"
-$cmd_openio directory bootstrap --check --no-rdir \
-	--replicas $(${PREFIX}-test-config.py -v directory_replicas)
-
-echo -e "\n### Assign rdir services"
 $cmd_openio volume admin bootstrap
 
 echo -e "\n### Wait for the services to have a score"
 $cmd_openio cluster unlockall
-$PREFIX-flush-all.sh -n "$NS" >/dev/null
->>>>>>> 729341f0
+oio-flush-all.sh -n "$NS" >/dev/null
 
 echo -e "\n### Congrats, it's a NS"
 find $SDS -type d | xargs chmod a+rx
 gridinit_cmd -S "$GRIDINIT_SOCK" status2
-<<<<<<< HEAD
 oio-cluster -r "$NS"
-=======
-$PREFIX-cluster -r "$NS"
 
-echo -e "\nexport OIO_NS=$NS OIO_ACCT=ACCT-$RANDOM"
->>>>>>> 729341f0
+echo -e "\nexport OIO_NS=$NS OIO_ACCT=ACCT-$RANDOM"