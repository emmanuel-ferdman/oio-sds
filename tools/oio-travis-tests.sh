--- conflicted
+++ resolved
@@ -111,16 +111,8 @@
 
 	# Run the whole suite of functional tests (Python)
     cd $SRCDIR
-<<<<<<< HEAD
-    tox -e func,coverage
-=======
-    if has_coverage ; then
-		tox -e coverage
-		tox -e cover,func
-	else
-		tox -e func
-    fi
->>>>>>> 0040b0f8
+    tox -e coverage
+    tox -e func
 
 	# Run the whole suite of functional tests (C)
     cd $WRKDIR
