#!/usr/bin/env bash

<<<<<<< HEAD
CLI=$(command -v openio)
ADMIN_CLI=$(command -v openio-admin)
=======
CLI=$(which openio)
>>>>>>> 690c54a7
CONFIG=$(command -v oio-test-config.py)
NAMESPACE=$($CONFIG -n)
INTEGRITY="$(command -v oio-crawler-integrity)"
WORKERS=10

SVCID_ENABLED=$(openio cluster list meta2 rawx -c 'Service Id' -f value | grep -v 'n/a')
GRIDINIT="gridinit_cmd -S $HOME/.oio/sds/run/gridinit.sock"

usage() {
  echo "Usage: $(basename "${0}") -n namespace -w workers"
  echo "Example (default): $(basename "${0}") -n ${NAMESPACE} -w ${WORKERS}"
  exit
}

while getopts ":n:w:p:" opt; do
  case $opt in
    n)
      echo "-n was triggered, Parameter: $OPTARG" >&2
      NAMESPACE=$OPTARG
      if [ -z "${NAMESPACE}" ]; then
        echo "Missing namespace name"
        exit 1
      fi
      ;;
    w)
      echo "-w was triggered, Parameter: $OPTARG" >&2
      WORKERS=$OPTARG
      if [ -z "${WORKERS}" ]; then
        echo "Missing number of workers"
        exit 1
      fi
      ;;
    *)
      usage
      exit 0
      ;;
  esac
done

PROXY=$($CONFIG -t proxy -1)

FAIL=false

TMP_VOLUME="${TMPDIR:-/tmp}/openio_volume_before"
TMP_FILE_BEFORE="${TMPDIR:-/tmp}/openio_file_before"
TMP_FILE_AFTER="${TMPDIR:-/tmp}/openio_file_after"
INTEGRITY_LOG="${TMPDIR:-/tmp}/integrity.log"

RED='\033[0;31m'
GREEN='\033[0;32m'
NO_COLOR='\033[0m'

update_timeout()
{
  TIMEOUT=$1
  for META_TYPE in meta0 meta1 meta2; do
    $CLI cluster list "${META_TYPE}" -f value -c Addr \
        | while read -r URL; do
      curl -sS -X POST -d "{\"resolver.cache.csm0.ttl.default\": ${TIMEOUT}, \"resolver.cache.srv.ttl.default\": ${TIMEOUT}}" \
          "http://${PROXY}/v3.0/forward/config?id=${URL}"
    done
  done
  sleep 10
}

check_and_remove_meta()
{
  TYPE=$1

  META_COPY=$(/usr/bin/curl -sS -X POST \
      "http://${PROXY}/v3.0/${NAMESPACE}/lb/poll?pool=${TYPE}" 2> /dev/null \
      | /bin/grep -o "\"addr\":" | /usr/bin/wc -l)
  if [ "${META_COPY}" -le 0 ]; then
    echo >&2 "proxy: No response"
    exit 1
  fi
  if [ "${META_COPY}" -le 1 ]; then
    return
  fi

  OLD_IFS=$IFS
  IFS=' ' read -r META_IP_TO_REBUILD META_ID_TO_REBUILD META_LOC_TO_REBUILD <<< \
      "$($CLI cluster list "${TYPE}" -c Addr -c "Service Id" -c Volume \
      -f value | /usr/bin/shuf -n 1)"
  IFS=$OLD_IFS
  if [ -z "$SVCID_ENABLED" ] || [ "${META_ID_TO_REBUILD}" = "n/a" ]; then
    META_ID_TO_REBUILD=${META_IP_TO_REBUILD}
  fi

  SERVICE="${META_LOC_TO_REBUILD##*/}"
  echo >&2 "Stop the ${TYPE} ${META_ID_TO_REBUILD}"
  ${GRIDINIT} stop "${SERVICE}" > /dev/null

  echo >&2 "Remove the ${TYPE} ${META_ID_TO_REBUILD}"
  /bin/rm -rf "${TMP_VOLUME}"
  /bin/cp -a "${META_LOC_TO_REBUILD}" "${TMP_VOLUME}"
  /bin/rm -rf "${META_LOC_TO_REBUILD}"
  /bin/mkdir "${META_LOC_TO_REBUILD}"

  echo >&2 "Restart the ${TYPE} ${META_ID_TO_REBUILD}"
  ${GRIDINIT} restart "${SERVICE}" > /dev/null
  ${CLI} cluster wait -s 50 "${TYPE}" > /dev/null

  echo "${META_ID_TO_REBUILD} ${META_LOC_TO_REBUILD}"
}

openioadmin_meta_rebuild()
{
  set -e

  TYPE=$1

  mysqldiff()
  {
    if ! TABLES_1=$(/usr/bin/sqlite3 "${1}" ".tables" 2> /dev/null) \
        || [ -z "${TABLES_1}" ]; then
      return 1
    fi
    if ! TABLES_2=$(/usr/bin/sqlite3 "${2}" ".tables" 2> /dev/null) \
        || [ -z "${TABLES_2}" ]; then
      return 1
    fi
    if [ "${TABLES_1}" != "${TABLES_2}" ]; then
      echo >&2 "${TABLES_1}"
      echo >&2 "${TABLES_2}"
      return 0
    fi
    OLD_IFS=$IFS
    IFS=' '
    for TABLE in ${TABLES_1}; do
      if ! TABLE_1=$(/usr/bin/sqlite3 "${1}" "SELECT * FROM ${TABLE}" \
          2> /dev/null); then
        IFS=$OLD_IFS
        return 1
      fi
      if ! TABLE_2=$(/usr/bin/sqlite3 "${2}" "SELECT * FROM ${TABLE}" \
          2> /dev/null); then
        IFS=$OLD_IFS
        return 1
      fi
      if [ "${TABLE_1}" != "${TABLE_2}" ]; then
        echo >&2 "${TABLE_1}"
        echo >&2 "${TABLE_2}"
        IFS=$OLD_IFS
        return 0
      fi
    done
    IFS=$OLD_IFS
    return 0
  }

  echo ""
  echo "***** openio-admin ${TYPE} rebuild *****"
  echo ""

  if [ -n "$2" ] && [ -n "$3" ]; then
    META_ID_TO_REBUILD=$2
    META_LOC_TO_REBUILD=$3
  else
    META=$(check_and_remove_meta "${TYPE}")
    if [ -z "${META}" ]; then
      printf "\noio-%s-rebuilder: SKIP (need at least 2 %s to run)\n" \
        "${TYPE}" "${TYPE}"
      return
    fi
    OLD_IFS=$IFS
    IFS=' ' read -r META_ID_TO_REBUILD META_LOC_TO_REBUILD <<< "${META}"
    IFS=$OLD_IFS
  fi

  update_timeout 1
  REBULD_TIME=$(date +%s)
  set +e

  sleep 3s

  echo >&2 "Start the rebuilding for ${TYPE} ${META_ID_TO_REBUILD}" \
      "with ${WORKERS} workers"
  if [ "${TYPE}" == "meta1" ]; then
    if ! $ADMIN_CLI $TYPE rebuild --workers "${WORKERS}"; then
        FAIL=true
    fi
  else
    if ! $ADMIN_CLI $TYPE rebuild --workers "${WORKERS}" "${META_ID_TO_REBUILD}"; then
        FAIL=true
    fi
  fi

  set -e
  update_timeout 0
  set +e

  echo >&2 "Check the differences"

  for META in ${TMP_VOLUME}/*/*; do
    if [ "${TYPE}" == "meta1" ]; then
      if ! USER=$(/usr/bin/sqlite3 "${META}" "SELECT user FROM users LIMIT 1" \
          2> /dev/null); then
        echo >&2 "${META}: sqlite3 failed for ${TYPE} ${META_ID_TO_REBUILD}"
        FAIL=true
        continue
      fi
      if [ -z "${USER}" ]; then
        echo >&2 "${META}: empty"
        continue
      fi
    fi

    META_AFTER=${META//"${TMP_VOLUME}"/"${META_LOC_TO_REBUILD}"}
    if ! [ -f "${META_AFTER}" ]; then
<<<<<<< HEAD
      echo >&2 "${META}: No such file for ${TYPE} ${META_ID_TO_REBUILD}"
=======
      echo >&2 "${META}: missing file for ${TYPE} ${META_IP_TO_REBUILD}"
>>>>>>> 690c54a7
      FAIL=true
      continue
    fi

    if [ "${TYPE}" == "meta1" ]; then
      if ! LAST_REBUILD=$(/usr/bin/sqlite3 "${META_AFTER}" \
          "SELECT v FROM admin where k == 'user.sys.last_rebuild'" \
          2> /dev/null); then
        echo >&2 "${META}: sqlite3 failed for ${TYPE} ${META_ID_TO_REBUILD}"
        FAIL=true
        continue
      fi
      if [ -z "${LAST_REBUILD}" ]; then
        echo >&2 "${META}: no rebuild date found for ${TYPE} ${META_ID_TO_REBUILD}"
        FAIL=true
      elif [ "${REBULD_TIME}" -gt "${LAST_REBUILD}" ]; then
        echo >&2 "${META}: last rebuild date too old for ${TYPE} ${META_ID_TO_REBUILD}: ${LAST_REBUILD} < ${REBULD_TIME}"
        FAIL=true
        continue
      fi
    fi

    /bin/cp -a "${META}" "${TMP_FILE_BEFORE}"
    /bin/cp -a "${META_AFTER}" "${TMP_FILE_AFTER}"
    if ! /usr/bin/sqlite3 "${TMP_FILE_BEFORE}" \
        "DELETE FROM admin WHERE k == 'version:main.admin';
        DELETE FROM admin WHERE k == 'user.sys.last_rebuild'" &> /dev/null; then
      echo >&2 "${META}: sqlite3 failed for ${TYPE} ${META_ID_TO_REBUILD}"
      FAIL=true
      continue
    fi
    /usr/bin/sqlite3 "${TMP_FILE_AFTER}" \
        "DELETE FROM admin WHERE k == 'version:main.admin';
        DELETE FROM admin WHERE k == 'user.sys.last_rebuild'" &> /dev/null
    if ! /usr/bin/sqlite3 "${TMP_FILE_AFTER}" \
        "DELETE FROM admin WHERE k == 'version:main.admin';
        DELETE FROM admin WHERE k == 'user.sys.last_rebuild'" &> /dev/null; then
      echo >&2 "${META}: sqlite3 failed for ${TYPE} ${META_ID_TO_REBUILD}"
      FAIL=true
      continue
    fi
    if ! DIFF=$(mysqldiff "${TMP_FILE_BEFORE}" "${TMP_FILE_AFTER}" \
        2> /dev/null); then
      echo >&2 "${META}: sqldiff failed for ${TYPE} ${META_ID_TO_REBUILD}"
      FAIL=true
      continue
    fi
    if [ -n "${DIFF}" ]; then
      echo >&2 "${META}: Wrong content for ${TYPE} ${META_ID_TO_REBUILD}"
      FAIL=true
      continue
    fi
    echo -n '.'
  done

  if [ "${FAIL}" = true ]; then
    printf "${RED}\nopenio-admin %s rebuild: FAILED\n${NO_COLOR}" "${TYPE}"
    exit 1
  else
    printf "${GREEN}\nopenio-admin %s rebuild: OK\n${NO_COLOR}" "${TYPE}"
  fi
}

declare -A -x ID_TO_NETLOC

resolve_chunk()
{
  ID=$(echo "$1" | sed -E -n -e 's,http://([^/]+)/.*,\1,p')
  NETLOC="${ID_TO_NETLOC[$ID]}"
  if [ -z "$NETLOC" ]
  then
    NETLOC=$($CLI cluster resolve -f value rawx "$ID")
    ID_TO_NETLOC[$ID]="$NETLOC"
  fi
  echo "${1/$ID/$NETLOC}"
}

remove_rawx()
{
  OLD_IFS=$IFS
  IFS=' ' read -r RAWX_IP_TO_REBUILD RAWX_ID_TO_REBUILD RAWX_LOC_TO_REBUILD <<< \
      "$($CLI cluster list rawx -c Addr -c "Service Id" -c Volume -f value \
      | /usr/bin/shuf -n 1)"
  IFS=$OLD_IFS
  if [ -z "$SVCID_ENABLED" ] || [ "${RAWX_ID_TO_REBUILD}" = "n/a" ]; then
    RAWX_ID_TO_REBUILD=${RAWX_IP_TO_REBUILD}
  fi

  TOTAL_CHUNKS=0
  while read -r RAWX_LOC; do
    TOTAL_CHUNKS=$(( TOTAL_CHUNKS + $(/usr/bin/find "${RAWX_LOC}" -type f \
    | /usr/bin/wc -l) ))
  done < <($CLI cluster list rawx -c Volume -f value)

  SERVICE="${RAWX_LOC_TO_REBUILD##*/}"
  echo >&2 "Stop the rawx ${RAWX_ID_TO_REBUILD}"
  ${GRIDINIT} stop "${SERVICE}" > /dev/null

  echo >&2 "Remove data from the rawx ${RAWX_ID_TO_REBUILD}"
  /bin/rm -rf "${TMP_VOLUME}"
  /bin/cp -a "${RAWX_LOC_TO_REBUILD}" "${TMP_VOLUME}"
  /bin/rm -rf "${RAWX_LOC_TO_REBUILD}"
  /bin/mkdir "${RAWX_LOC_TO_REBUILD}"

  echo >&2 "Restart the rawx ${RAWX_ID_TO_REBUILD}"
  ${GRIDINIT} restart "${SERVICE}" > /dev/null
  ${CLI} cluster wait -s 50 rawx > /dev/null

  echo "${RAWX_ID_TO_REBUILD} ${RAWX_LOC_TO_REBUILD} ${TOTAL_CHUNKS}"
}

openioadmin_rawx_rebuild()
{
  rm -f "$INTEGRITY_LOG"
  set -e

  echo ""
  echo "***** openio-admin rawx rebuild *****"
  echo ""

  if [ -n "$1" ] && [ -n "$2" ] && [ -n "$3" ]; then
    RAWX_ID_TO_REBUILD=$1
    RAWX_LOC_TO_REBUILD=$2
    TOTAL_CHUNKS=$3
  else
    RAWX=$(remove_rawx)
    if [ -z "${RAWX}" ]; then
      return
    fi
    OLD_IFS=$IFS
    IFS=' ' read -r RAWX_ID_TO_REBUILD RAWX_LOC_TO_REBUILD TOTAL_CHUNKS \
        <<< "${RAWX}"
    IFS=$OLD_IFS
  fi

  echo >&2 "Create an incident for rawx ${RAWX_ID_TO_REBUILD}"
  $CLI volume admin incident "${RAWX_ID_TO_REBUILD}"

  update_timeout 1
  set +e

  BEANSTALKD=$($CONFIG -t beanstalkd)
  MULTIBEANSTALKD=$(test $(echo "${BEANSTALKD}" | wc -l) -gt 1 && echo "true" || echo "false")
  if "${MULTIBEANSTALKD}" = true; then
    CLI_ACTION=distributed-rebuild
    BLOB_REBUILDER_OPTIONS=( )
  else
    CLI_ACTION=rebuild
    BLOB_REBUILDER_OPTIONS=( --workers "${WORKERS}" )
  fi

  echo >&2 "Start the rebuilding for rawx ${RAWX_ID_TO_REBUILD}"
  if ! $ADMIN_CLI rawx $CLI_ACTION "${BLOB_REBUILDER_OPTIONS[@]}" \
      "${RAWX_ID_TO_REBUILD}"; then
    echo >&2 "openio-admin rawx $CLI_ACTION FAILED"
    FAIL=true
  fi

  set -e
  update_timeout 0
  set +e

  echo >&2 "Check the differences"
  START=$(date +%s)

  TOTAL_CHUNKS_AFTER=0
  while read -r RAWX_LOC; do
    TOTAL_CHUNKS_AFTER=$(( TOTAL_CHUNKS_AFTER + \
        $(/usr/bin/find "${RAWX_LOC}" -type f | /usr/bin/wc -l) ))
  done < <($CLI cluster list rawx -c Volume -f value)
  if [ "${TOTAL_CHUNKS}" -ne "${TOTAL_CHUNKS_AFTER}" ]; then
    echo >&2 "Wrong number of chunks:" \
        "before=${TOTAL_CHUNKS} after=${TOTAL_CHUNKS_AFTER}"
    FAIL=true
  fi

  for CHUNK in ${TMP_VOLUME}/*/*; do
    CHUNK_ID=${CHUNK##*/}
    if ! FULLPATH=$(/usr/bin/getfattr -n "user.oio.content.fullpath:${CHUNK_ID}" \
        --only-values "${CHUNK}" 2> /dev/null); then
      echo >&2 "${CHUNK}: Missing fullpath attribute for rawx ${RAWX_ID_TO_REBUILD}"
      FAIL=true
      continue
    fi
    if ! POSITION=$(/usr/bin/getfattr -n "user.grid.chunk.position" \
        --only-values "${CHUNK}" 2> /dev/null); then
      echo >&2 "${CHUNK}: Missing attribute for rawx ${RAWX_ID_TO_REBUILD}"
      FAIL=true
      continue
    fi

    OLD_IFS=$IFS
    IFS='/' read -r ACCOUNT CONTAINER CONTENT VERSION CONTENTID <<< "${FULLPATH}"
    IFS=$OLD_IFS

    if ! CHUNK_URLS=$($CLI object locate \
        --oio-account "${ACCOUNT}" "${CONTAINER}" "${CONTENT}" \
        --object-version "${VERSION}" -f value -c Pos -c Id \
        | /bin/grep "^${POSITION} " | /usr/bin/cut -d' ' -f2) \
        || [ -z "${CHUNK_URLS}" ]; then
      echo >&2 "${CHUNK}: Location failed for rawx ${RAWX_ID_TO_REBUILD}"
      FAIL=true
      continue
    fi
    OLD_IFS=$IFS
    IFS=$'\n'
    for CHUNK_URL in ${CHUNK_URLS}; do
      if [ "${CHUNK_URL##*/}" = "${CHUNK_ID}" ]; then
        echo >&2 "${CHUNK}: (${CHUNK_URL}) meta2 not updated for rawx ${RAWX_ID_TO_REBUILD}"
        FAIL=true
        continue
      fi
      if ! $INTEGRITY "$NAMESPACE" "${ACCOUNT}" \
          "${CONTAINER}" "${CONTENT}" "${CHUNK_URL}" &>> "$INTEGRITY_LOG"; then
        echo >&2 "${CHUNK}: (${CHUNK_URL}) oio-crawler-integrity failed for rawx ${RAWX_ID_TO_REBUILD}"
        FAIL=true
        continue
      fi
      if [ -n "$SVCID_ENABLED" ]
      then
        CURLABLE=$(resolve_chunk "${CHUNK_URL}")
      else
        CURLABLE=${CHUNK_URL}
      fi
      if ! /usr/bin/wget -O "${TMP_FILE_AFTER}" "${CURLABLE}" \
          &> /dev/null; then
        echo >&2 "${CHUNK}: (${CURLABLE}) wget failed for rawx ${RAWX_ID_TO_REBUILD}"
        FAIL=true
        continue
      fi
      if ! DIFF=$(/usr/bin/diff "${CHUNK}" "${TMP_FILE_AFTER}" \
          2> /dev/null); then
        echo >&2 "${CHUNK}: (${CHUNK_URL}) diff failed for rawx ${RAWX_ID_TO_REBUILD}"
        FAIL=true
        continue
      fi
      if [ -n "${DIFF}" ]; then
        echo >&2 "${CHUNK}: (${CHUNK_URL}) difference found for rawx ${RAWX_ID_TO_REBUILD}"
        FAIL=true
        continue
      fi
    done
    IFS=$OLD_IFS
    echo -n '.'
  done
  echo
  END=$(date +%s)
  echo "Verification duration: $((END - START))s"

  if [ "${FAIL}" = true ]; then
    printf "${RED}\nopenio-admin rawx rebuild: FAILED\n${NO_COLOR}"
    exit 1
  else
    echo >&2 "Remove the incident for rawx ${RAWX_ID_TO_REBUILD}"
    $CLI volume admin clear --before-incident "${RAWX_ID_TO_REBUILD}"

    printf "${GREEN}\nopenio-admin rawx rebuild: OK\n${NO_COLOR}"
  fi
}

openioadmin_all_rebuild()
{
  set -e

  echo ""
  echo "********** oio-all-rebuilders **********"
  echo ""

  META1=$(check_and_remove_meta "meta1")
  if [ -z "${META1}" ]; then
    printf "\noio-meta1-rebuilder: SKIP (need at least 2 meta1 to run)\n"
    return
  fi
  OLD_IFS=$IFS
  IFS=' ' read -r META1_ID_TO_REBUILD META1_LOC_TO_REBUILD <<< "${META1}"
  IFS=$OLD_IFS
  /bin/rm -rf "${TMP_VOLUME}_meta1"
  /bin/cp -a "${TMP_VOLUME}" "${TMP_VOLUME}_meta1"

  META2=$(check_and_remove_meta "meta2")
  if [ -z "${META2}" ]; then
    printf "\noio-meta2-rebuilder: SKIP (need at least 2 meta2 to run)\n"
    return
  fi
  OLD_IFS=$IFS
  IFS=' ' read -r META2_ID_TO_REBUILD META2_LOC_TO_REBUILD <<< "${META2}"
  IFS=$OLD_IFS
  /bin/rm -rf "${TMP_VOLUME}_meta2"
  /bin/cp -a "${TMP_VOLUME}" "${TMP_VOLUME}_meta2"

  RAWX=$(remove_rawx)
  if [ -z "${RAWX}" ]; then
    return
  fi
  OLD_IFS=$IFS
  IFS=' ' read -r RAWX_ID_TO_REBUILD RAWX_LOC_TO_REBUILD TOTAL_CHUNKS \
      <<< "${RAWX}"
  IFS=$OLD_IFS
  /bin/rm -rf "${TMP_VOLUME}_rawx"
  /bin/cp -a "${TMP_VOLUME}" "${TMP_VOLUME}_rawx"

  /bin/rm -rf "${TMP_VOLUME}"
  /bin/cp -a "${TMP_VOLUME}_meta1" "${TMP_VOLUME}"
  openioadmin_meta_rebuild "meta1" "${META1_ID_TO_REBUILD}" "${META1_LOC_TO_REBUILD}"

  /bin/rm -rf "${TMP_VOLUME}"
  /bin/cp -a "${TMP_VOLUME}_meta2" "${TMP_VOLUME}"
  openioadmin_meta_rebuild "meta2" "${META2_ID_TO_REBUILD}" "${META2_LOC_TO_REBUILD}"

  /bin/rm -rf "${TMP_VOLUME}"
  /bin/cp -a "${TMP_VOLUME}_rawx" "${TMP_VOLUME}"
  openioadmin_rawx_rebuild "${RAWX_ID_TO_REBUILD}" "${RAWX_LOC_TO_REBUILD}" "${TOTAL_CHUNKS}"
}

openioadmin_meta_rebuild "meta1"
openioadmin_meta_rebuild "meta2"
openioadmin_rawx_rebuild
openioadmin_all_rebuild<|MERGE_RESOLUTION|>--- conflicted
+++ resolved
@@ -1,11 +1,7 @@
 #!/usr/bin/env bash
 
-<<<<<<< HEAD
 CLI=$(command -v openio)
 ADMIN_CLI=$(command -v openio-admin)
-=======
-CLI=$(which openio)
->>>>>>> 690c54a7
 CONFIG=$(command -v oio-test-config.py)
 NAMESPACE=$($CONFIG -n)
 INTEGRITY="$(command -v oio-crawler-integrity)"
@@ -216,11 +212,7 @@
 
     META_AFTER=${META//"${TMP_VOLUME}"/"${META_LOC_TO_REBUILD}"}
     if ! [ -f "${META_AFTER}" ]; then
-<<<<<<< HEAD
-      echo >&2 "${META}: No such file for ${TYPE} ${META_ID_TO_REBUILD}"
-=======
       echo >&2 "${META}: missing file for ${TYPE} ${META_IP_TO_REBUILD}"
->>>>>>> 690c54a7
       FAIL=true
       continue
     fi
