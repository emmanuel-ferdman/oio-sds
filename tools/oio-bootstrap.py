#!/usr/bin/env python

# oio-bootstrap.py
# Copyright (C) 2015-2020 OpenIO SAS, as part of OpenIO SDS
# Copyright (C) 2015 Conrad Kleinespel
#
# This program is free software: you can redistribute it and/or modify
# it under the terms of the GNU Affero General Public License as
# published by the Free Software Foundation, either version 3 of the
# License, or (at your option) any later version.
#
# This program is distributed in the hope that it will be useful,
# but WITHOUT ANY WARRANTY; without even the implied warranty of
# MERCHANTABILITY or FITNESS FOR A PARTICULAR PURPOSE.  See the
# GNU Affero General Public License for more details.
#
# You should have received a copy of the GNU Affero General Public License
# along with this program.  If not, see <http://www.gnu.org/licenses/>.

from __future__ import print_function
from six import iterkeys, iteritems
from six.moves import xrange

import errno
import grp
import yaml
import os
import pwd
import re
from string import Template
import sys
import argparse


template_redis = """
daemonize no
pidfile ${RUNDIR}/redis.pid
port ${PORT}
tcp-backlog 128
bind ${IP}
timeout 0
tcp-keepalive 0
loglevel notice
#logfile ${LOGDIR}/redis.log
syslog-enabled yes
syslog-ident ${NS}-redis-${SRVNUM}
syslog-facility local0
databases 16
save 900 1
save 300 10
save 60 32768
stop-writes-on-bgsave-error yes
rdbcompression yes
rdbchecksum yes
dbfilename dump.rdb
dir ${DATADIR}/${NS}-redis-${SRVNUM}
slave-serve-stale-data yes
slave-read-only yes
repl-disable-tcp-nodelay no
slave-priority 100
maxclients 100
maxmemory 10m
maxmemory-policy volatile-lru
appendonly no
appendfilename "appendonly.aof"
appendfsync everysec
no-appendfsync-on-rewrite no
auto-aof-rewrite-percentage 100
auto-aof-rewrite-min-size 64mb
lua-time-limit 5000
slowlog-log-slower-than 10000
slowlog-max-len 128
notify-keyspace-events ""
hash-max-ziplist-entries 512
hash-max-ziplist-value 64
list-max-ziplist-entries 512
list-max-ziplist-value 64
set-max-intset-entries 512
zset-max-ziplist-entries 128
zset-max-ziplist-value 64
activerehashing yes
client-output-buffer-limit normal 0 0 0
client-output-buffer-limit slave 256mb 64mb 60
client-output-buffer-limit pubsub 32mb 8mb 60
hz 10
aof-rewrite-incremental-fsync yes
"""

template_gridinit_redis = """
[service.${NS}-${SRVTYPE}-${SRVNUM}]
group=${NS},localhost,${SRVTYPE},${IP}:${PORT}
on_die=cry
enabled=true
start_at_boot=false
command=redis-server ${CFGDIR}/${NS}-${SRVTYPE}-${SRVNUM}.conf
"""

template_gridinit_beanstalkd = """
[service.${NS}-${SRVTYPE}-${SRVNUM}]
group=${NS},localhost,${SRVTYPE},${IP}:${PORT}
on_die=respawn
enabled=true
start_at_boot=true
command=beanstalkd -l ${IP} -p ${PORT} -b ${DATADIR}/${NS}-${SRVTYPE}-${SRVNUM} -f 1000 -s 10240000
"""

template_gridinit_account = """
[service.${NS}-${SRVTYPE}-${SRVNUM}]
group=${NS},localhost,${SRVTYPE},${IP}:${PORT}
on_die=cry
enabled=true
start_at_boot=false
command=oio-${SRVTYPE}-server ${CFGDIR}/${NS}-${SRVTYPE}-${SRVNUM}.conf
"""

template_gridinit_xcute = """
[service.${NS}-${SRVTYPE}-${SRVNUM}]
group=${NS},localhost,${SRVTYPE},${IP}:${PORT}
on_die=cry
enabled=true
start_at_boot=false
command=oio-${SRVTYPE} ${CFGDIR}/${NS}-${SRVTYPE}-${SRVNUM}.conf
"""

template_gridinit_rdir = """
[service.${NS}-${SRVTYPE}-${SRVNUM}]
group=${NS},localhost,${SRVTYPE},${IP}:${PORT}
on_die=cry
enabled=true
start_at_boot=false
command=oio-${SRVTYPE}-server ${CFGDIR}/${NS}-${SRVTYPE}-${SRVNUM}.conf
"""

template_gridinit_proxy = """
[service.${NS}-proxy]
group=${NS},localhost,proxy,${IP}:${PORT}
on_die=cry
enabled=true
start_at_boot=false
#command=${EXE} -s OIO,${NS},proxy -O Bind=${RUNDIR}/${NS}-proxy.sock ${IP}:${PORT} ${NS}
command=${EXE} -s OIO,${NS},proxy ${IP}:${PORT} ${NS}
"""

template_blob_indexer_service = """
[blob-indexer]
namespace = ${NS}
user = ${USER}
volume = ${VOLUME}
interval = 30
report_interval = 5
chunks_per_second = 30
autocreate = true
log_level = INFO
log_facility = LOG_LOCAL0
log_address = /dev/log
syslog_prefix = OIO,${NS},${SRVTYPE},${SRVNUM}
"""

template_meta2_indexer_service = """
[meta2-indexer]
namespace = ${NS}
user = ${USER}
volume_list = ${META2_VOLUMES}
interval = 3000
report_interval = 5
scanned_per_second = 3
try_removing_faulty_indexes = False
autocreate = true
log_level = INFO
log_facility = LOG_LOCAL0
log_address = /dev/log
syslog_prefix = OIO,${NS},${SRVTYPE},${SRVNUM}
"""

template_rawx_service = """
Listen ${IP}:${PORT}
PidFile ${RUNDIR}/${NS}-${SRVTYPE}-${SRVNUM}.pid

grid_docroot           ${DATADIR}/${NS}-${SRVTYPE}-${SRVNUM}
grid_namespace         ${NS}
grid_dir_run           ${RUNDIR}
${WANT_SERVICE_ID}grid_service_id        ${SERVICE_ID}

# How many hexdigits must be used to name the indirection directories
grid_hash_width        3

# How many levels of directories are used to store chunks.
grid_hash_depth        1

# At the end of an upload, perform a fsync() on the chunk file itself
grid_fsync             ${FSYNC}
grid_buffer_size 8192

# At the end of an upload, perform a fsync() on the directory holding the chunk
grid_fsync_dir         ${FSYNC}

# Preallocate space for the chunk file (enabled by default)
#grid_fallocate enabled

# Enable compression ('zlib' or 'lzo' or 'off')
grid_compression ${COMPRESSION}

#tcp_keepalive disabled
#timeout_read_header 10
#timeout_read_request 10
#timeout_write_reply 30
#timeout_idle 10
#headers_buffer_size 32768

<<<<<<< HEAD
${USE_TLS}tls_cert_file ${SRCDIR}/${TLS_CERT_FILE}
${USE_TLS}tls_key_file ${SRCDIR}/${TLS_KEY_FILE}
${USE_TLS}tls_rawx_url ${IP}:${TLS_PORT}
=======
<Directory />
DAV rawx
AllowOverride None
Require all granted
Options -SymLinksIfOwnerMatch -FollowSymLinks -Includes -Indexes
</Directory>

<Directory />
AllowOverride none
</Directory>

<VirtualHost ${IP}:${PORT}>
# DO NOT REMOVE (even if empty) !
</VirtualHost>
>>>>>>> 35ce5bce
"""

template_wsgi_service_host = """
LoadModule mpm_worker_module ${APACHE2_MODULES_SYSTEM_DIR}modules/mod_mpm_worker.so
LoadModule authz_core_module ${APACHE2_MODULES_SYSTEM_DIR}modules/mod_authz_core.so
LoadModule env_module ${APACHE2_MODULES_SYSTEM_DIR}modules/mod_env.so
LoadModule wsgi_module ${APACHE2_MODULES_SYSTEM_DIR}modules/mod_wsgi.so

<IfModule !mod_logio.c>
  LoadModule logio_module ${APACHE2_MODULES_SYSTEM_DIR}modules/mod_logio.so
</IfModule>
<IfModule !unixd_module>
  LoadModule unixd_module ${APACHE2_MODULES_SYSTEM_DIR}modules/mod_unixd.so
</IfModule>
<IfModule !log_config_module>
  LoadModule log_config_module ${APACHE2_MODULES_SYSTEM_DIR}modules/mod_log_config.so
</IfModule>

Listen ${IP}:${PORT}
PidFile ${RUNDIR}/${NS}-${SRVTYPE}-${SRVNUM}.pid
ServerRoot ${TMPDIR}
ServerName localhost
ServerSignature Off
ServerTokens Prod
DocumentRoot ${RUNDIR}

User  ${USER}
Group ${GROUP}

SetEnv INFO_SERVICES OIO,${NS},${SRVTYPE},${SRVNUM}
SetEnv LOG_TYPE access
SetEnv LEVEL INF
SetEnv HOSTNAME oio

LogFormat "%{end:%b %d %T}t.%{end:usec_frac}t %{HOSTNAME}e %{INFO_SERVICES}e %{pid}P %{tid}P %{LOG_TYPE}e %{LEVEL}e %{Host}i %a:%{remote}p %m %>s %D %O %{${META_HEADER}-container-id}i %{x-oio-req-id}i -" log/common
ErrorLog ${SDSDIR}/logs/${NS}-${SRVTYPE}-${SRVNUM}-errors.log
CustomLog ${SDSDIR}/logs/${NS}-${SRVTYPE}-${SRVNUM}-access.log log/common env=!nolog
LogLevel info

#WSGIDaemonProcess ${SRVTYPE}-${SRVNUM} processes=8 threads=1 response-buffer-size=8388608 send-buffer-size=8388608 receive-buffer-size=8388608 user=${USER} group=${GROUP}
WSGIDaemonProcess ${SRVTYPE}-${SRVNUM} processes=8 threads=1 user=${USER} group=${GROUP}
#WSGIProcessGroup ${SRVTYPE}-${SRVNUM}
WSGIApplicationGroup ${SRVTYPE}-${SRVNUM}
WSGIScriptAlias / ${CFGDIR}/${NS}-${SRVTYPE}-${SRVNUM}.wsgi
WSGISocketPrefix ${RUNDIR}/
WSGIChunkedRequest On
LimitRequestFields 200

<Directory />
AllowOverride none
</Directory>

<VirtualHost ${IP}:${PORT}>
# Leave Empty
</VirtualHost>
"""

template_wsgi_service_descr = """
conf = {'key_file': '${KEY_FILE}'}
from oio.${SRVTYPE}.app import create_app
application = create_app(conf)
"""

template_wsgi_service_coverage_start = """
import atexit
import os
import coverage

cov = coverage.coverage(data_file='@CMAKE_BINARY_DIR@/.coverage.wsgi',
                        data_suffix=True, concurrency="thread")
cov.start()
"""

template_wsgi_service_coverage_stop = """
def save_coverage():
    cov.stop()
    cov.save()

atexit.register(save_coverage)
"""

template_meta_watch = """
host: ${IP}
port: ${PORT}
type: ${SRVTYPE}
location: ${LOC}
${WANT_SERVICE_ID}service_id: ${SERVICE_ID}
slots:
    - ${SRVTYPE}
checks:
    - {type: asn1}

stats:
    - {type: volume, path: ${VOLUME}}
    - {type: meta}
    - {type: system}
"""

template_account_watch = """
host: ${IP}
port: ${PORT}
type: account
checks:
    - {type: tcp}
slots:
    - ${SRVTYPE}
stats:
    - {type: http, path: /status, parser: json}
    - {type: system}
"""

template_xcute_watch = """
host: ${IP}
port: ${PORT}
type: xcute
checks:
    - {type: tcp}
slots:
    - ${SRVTYPE}
stats:
    - {type: http, path: /status, parser: json}
    - {type: system}
"""

template_rawx_watch = """
host: ${IP}
port: ${PORT}
type: rawx
location: ${LOC}
${USE_TLS}tls: ${IP}:${TLS_PORT}
checks:
    - {type: http, uri: /info}
slots:
    - ${SRVTYPE}
    - ${EXTRASLOT}
stats:
    - {type: volume, path: ${VOLUME}}
    - {type: rawx, path: /stat}
    - {type: system}
"""

template_rdir_watch = """
host: ${IP}
port: ${PORT}
type: rdir
location: ${LOC}
checks:
    - {type: tcp}
slots:
    - ${SRVTYPE}
stats:
    - {type: volume, path: ${VOLUME}}
    - {type: http, path: /status, parser: json}
    - {type: system}
"""

template_redis_watch = """
host: ${IP}
port: ${PORT}
type: redis
location: ${LOC}
checks:
    - {type: tcp}
slots:
    - ${SRVTYPE}
stats:
    - {type: volume, path: ${VOLUME}}
    - {type: system}
"""

template_beanstalkd_watch = """
host: ${IP}
port: ${PORT}
type: beanstalkd
location: ${LOC}
checks:
    - {type: tcp}
slots:
    - beanstalkd
stats:
    - {type: beanstalkd}
    - {type: system}
    - {type: volume, path: ${VOLUME}}
"""

template_proxy_watch = """
host: ${IP}
port: ${PORT}
type: oioproxy
location: ${LOC}
checks:
    - {type: tcp}
slots:
    - oioproxy
stats:
    - {type: oioproxy}
    - {type: system}
"""

template_oioswift_watch = """
host: ${IP}
port: ${PORT}
type: oioswift
location: ${LOC}
checks:
    - {type: http, uri: "/healthcheck"}
slots:
    - ${SRVTYPE}
stats:
    - {type: system}
"""

template_conscience_service = """
[General]
to_op=1000
to_cnx=1000

flag.NOLINGER=true
flag.SHUTDOWN=false
flag.KEEPALIVE=false
flag.QUICKACK=false

[Server.conscience]
min_workers=2
min_spare_workers=2
max_spare_workers=10
max_workers=10
listen=${IP}:${PORT}
plugins=conscience,stats,ping,fallback

[Service]
namespace=${NS}
type=conscience
register=false
load_ns_info=false

[Plugin.ping]
path=${LIBDIR}/grid/msg_ping.so

[Plugin.stats]
path=${LIBDIR}/grid/msg_stats.so

[Plugin.fallback]
path=${LIBDIR}/grid/msg_fallback.so

[Plugin.conscience]
path=${LIBDIR}/grid/msg_conscience.so
param_namespace=${NS}

# Multi-conscience
param_hub.me=tcp://${IP}:${PORT_HUB}
param_hub.group=${CS_ALL_HUB}

# Storage policies definitions
param_storage_conf=${CFGDIR}/${NS}-policies.conf

# Service scoring and pools definitions
param_service_conf=${CFGDIR}/${NS}-service-{pool,type}*.conf

"""

template_conscience_policies = """
[STORAGE_POLICY]
# Storage policy definitions
# ---------------------------
#
# The first word is the service pool to use,
# the second word is the data security to use.

SINGLE=NONE:NONE
TWOCOPIES=rawx2:DUPONETWO
THREECOPIES=rawx3:DUPONETHREE
17COPIES=rawx17:DUP17
EC=NONE:EC
EC21=NONE:EC21
ECX21=NONE:ECX21
BACKBLAZE=NONE:BACKBLAZE

[DATA_SECURITY]
# Data security definitions
# --------------------------
#
# The first word is the kind of data security ("plain", "ec" or "backblaze"),
# after the '/' are the parameters of the data security.

DUPONETWO=plain/min_dist=1,nb_copy=2
DUPONETHREE=plain/max_dist=2,min_dist=1,nb_copy=3
DUP17=plain/min_dist=1,nb_copy=17

EC=ec/k=6,m=3,algo=liberasurecode_rs_vand,min_dist=1
EC21=ec/k=2,m=1,algo=liberasurecode_rs_vand,min_dist=1,warn_dist=${WARN_DIST}
ECX21=ec/k=2,m=1,algo=liberasurecode_rs_vand,min_dist=0,max_dist=2,warn_dist=0

# List of possible values for the "algo" parameter of "ec" data security:
# "jerasure_rs_vand"       EC_BACKEND_JERASURE_RS_VAND
# "jerasure_rs_cauchy"     EC_BACKEND_JERASURE_RS_CAUCHY
# "flat_xor_hd"            EC_BACKEND_FLAT_XOR_HD
# "isa_l_rs_vand"          EC_BACKEND_ISA_L_RS_VAND
# "shss"                   EC_BACKEND_SHSS
# "liberasurecode_rs_vand" EC_BACKEND_LIBERASURECODE_RS_VAND

BACKBLAZE=backblaze/account_id=${BACKBLAZE_ACCOUNT_ID},bucket_name=${BACKBLAZE_BUCKET_NAME},min_dist=0,nb_copy=1
"""

template_credentials = """
[backblaze]
${BACKBLAZE_ACCOUNT_ID}.${BACKBLAZE_BUCKET_NAME}.application_key=${BACKBLAZE_APPLICATION_KEY}
"""

template_service_pools = """
# Service pools declarations
# ----------------------------
#
# Pools are automatically created if not defined in configuration,
# according to storage policy or service update policy rules.
#
# "targets" is a ';'-separated list.
# Each target is a ','-separated list of:
# - the number of services to pick,
# - the name of a slot where to pick the services,
# - the name of a slot where to pick services if there is
#   not enough in the previous slot
# - and so on...
#
# "nearby_mode" is a boolean telling to find services close to each other.
#
# "min_dist" is the absolute minimum distance between services returned
# by the pool. It defaults to 1, which is the minimum. If you set it too
# high, there is a risk the pool fails to find a service set matching
# all the criteria.
#
# "max_dist" is the distance between services that the pool will try to
# ensure. This option defaults to 4, which is the maximum. If you know
# that all the services are close together, you can reduce this number
# to accelerate the research.
#
# "warn_dist" is the distance between services at which the pool will emit
# a warning, for further improvement.
#

[pool:meta1]
targets=${M1_REPLICAS},meta1

[pool:meta2]
targets=${M2_REPLICAS},meta2

#[pool:rdir]
#targets=1,rawx;1,rdir

[pool:account]
targets=1,account

[pool:fastrawx3]
# Pick 3 SSD rawx, or any rawx if SSD is not available
targets=3,rawx-ssd,rawx

[pool:rawxevenodd]
# Pick one "even" and one "odd" rawx
targets=1,rawx-even;1,rawx-odd

[pool:rawx2]
# As with rawxevenodd, but with permissive fallback on any rawx
targets=1,rawx-even,rawx;1,rawx-odd,rawx
warn_dist=${WARN_DIST}

[pool:rawx3]
# Try to pick one "even" and one "odd" rawx, and a generic one
targets=1,rawx-even,rawx;1,rawx-odd,rawx;1,rawx
# If we change max_dist to 3, we need to update test_content_perfectible.py
max_dist=2
warn_dist=${WARN_DIST}

[pool:zonedrawx3]
# Pick one rawx in Europe, one in USA, one in Asia, or anywhere if none available
targets=1,rawx-europe,rawx;1,rawx-usa,rawx;1,rawx-asia,rawx

[pool:rawx3nearby]
targets=3,rawx
nearby_mode=true
warn_dist=0

[pool:rawx3faraway]
targets=3,rawx
min_dist=2
warn_dist=2

"""

template_service_types = """
# Service types declarations
# ---------------------------

[type:meta0]
score_expr=((num stat.cpu)>0) * ((num stat.io)>0) * ((num stat.space)>1) * root(3,((num stat.cpu)*(num stat.space)*(num stat.io)))
# Defaults to 300s
score_timeout=3600
# Defaults to 5s
score_variation_bound=20
# Defaults to true
lock_at_first_register=false

[type:meta1]
score_expr=((num stat.cpu)>0) * ((num stat.io)>0) * ((num stat.space)>1) * root(3,((num stat.cpu)*(num stat.space)*(num stat.io)))
score_timeout=120
lock_at_first_register=false

[type:meta2]
score_expr=((num stat.cpu)>0) * ((num stat.io)>0) * ((num stat.space)>1) * root(3,((num stat.cpu)*(num stat.space)*(num stat.io)))
score_timeout=120

[type:rawx]
score_expr=((num stat.cpu)>0) * ((num stat.io)>0) * ((num stat.space)>1) * root(3,((num stat.cpu)*(num stat.space)*(num stat.io)))
score_timeout=120

[type:rdir]
score_expr=((num stat.cpu)>0) * ((num stat.io)>0) * ((num stat.space)>1) * root(3,((num stat.cpu)*(num stat.space)*(num stat.io)))
score_timeout=120

[type:redis]
score_expr=(num stat.cpu)
score_timeout=120

[type:account]
score_expr=(1 + (num stat.cpu))
score_timeout=120

[type:xcute]
score_expr=(1 + (num stat.cpu))
score_timeout=120

[type:echo]
score_expr=(num stat.cpu)
score_timeout=30

[type:oiofs]
score_expr=(num stat.cpu)
score_timeout=120
lock_at_first_register=false

[type:oioproxy]
score_expr=(1 + (num stat.cpu))
score_timeout=120
lock_at_first_register=false

[type:oioswift]
#score_expr=((num stat.cpu)>5) * (num stat.cpu)
score_expr=1 + (num stat.cpu)
score_timeout=120
lock_at_first_register=false

[type:beanstalkd]
# 1000000 ready jobs -> score = 0
score_expr=root(3, (num stat.cpu) * (num stat.space) * (100 - root(3, (num stat.jobs_ready))))
score_timeout=120
lock_at_first_register=false
"""

template_gridinit_header = """
[Default]
listen=${RUNDIR}/gridinit.sock
pidfile=${RUNDIR}/gridinit.pid
uid=${UID}
gid=${GID}
working_dir=${TMPDIR}
inherit_env=1
#env.PATH=${PATH}:${HOME}/.local/bin:${CODEDIR}/bin:/bin:/usr/bin:/usr/local/bin
env.LD_LIBRARY_PATH=${HOME}/.local/@LD_LIBDIR@:${LIBDIR}


limit.core_size=-1
#limit.max_files=2048
#limit.stack_size=256

#include=${CFGDIR}/*-gridinit.conf

"""

template_gridinit_ns = """
[service.${NS}-conscience-agent]
group=${NS},localhost,conscience,conscience-agent
on_die=cry
enabled=true
start_at_boot=true
command=oio-conscience-agent ${CFGDIR}/conscience-agent.yml
env.PYTHONPATH=${CODEDIR}/@LD_LIBDIR@/${PYTHON_VERSION}/site-packages
"""

template_gridinit_conscience = """
[service.${NS}-conscience-${SRVNUM}]
group=${NS},localhost,conscience,${IP}:${PORT}
on_die=cry
enabled=true
start_at_boot=true
command=oio-daemon -O PersistencePath=${DATADIR}/${NS}-conscience-${SRVNUM}/conscience.dat -O PersistencePeriod=15 -s OIO,${NS},cs,${SRVNUM} ${CFGDIR}/${NS}-conscience-${SRVNUM}.conf
"""

template_gridinit_meta = """
[service.${NS}-${SRVTYPE}-${SRVNUM}]
group=${NS},localhost,${SRVTYPE},${IP}:${PORT}
on_die=cry
enabled=true
start_at_boot=false
command=${EXE} -s OIO,${NS},${SRVTYPE},${SRVNUM} -O Endpoint=${IP}:${PORT} ${OPTARGS} ${EXTRA} ${NS} ${DATADIR}/${NS}-${SRVTYPE}-${SRVNUM}
"""

template_gridinit_indexer = """
[Service.${NS}-${SRVTYPE}-${SRVNUM}]
group=${NS},localhost,${SRVTYPE},${IP}:${PORT}
command=oio-blob-indexer ${CFGDIR}/${NS}-${SRVTYPE}-${SRVNUM}.conf
enabled=true
start_at_boot=false
on_die=cry
"""

template_gridinit_meta2_indexer = """
[Service.${NS}-${SRVTYPE}-${SRVNUM}]
group=${NS},localhost,${GROUPTYPE}
command=oio-meta2-indexer ${CFGDIR}/${NS}-${SRVTYPE}-${SRVNUM}.conf
enabled=true
start_at_boot=false
on_die=cry
"""

template_gridinit_rawx_command_options = \
    '-s OIO,${NS},${SRVTYPE},${SRVNUM} -D FOREGROUND ' \
    '-f ${CFGDIR}/${NS}-${SRVTYPE}-${SRVNUM}.httpd.conf'
template_gridinit_rawx = """
[Service.${NS}-${SRVTYPE}-${SRVNUM}]
group=${NS},localhost,${SRVTYPE},${IP}:${PORT}
command=oio-rawx %s
enabled=true
start_at_boot=false
on_die=cry
"""

template_gridinit_httpd = """
[Service.${NS}-${SRVTYPE}-${SRVNUM}]
group=${NS},localhost,${SRVTYPE},${IP}:${PORT}
command=${HTTPD_BINARY} -D FOREGROUND -f ${CFGDIR}/${NS}-${SRVTYPE}-${SRVNUM}.httpd.conf
enabled=true
start_at_boot=false
on_die=cry
"""

template_gridinit_blob_rebuilder = """
[Service.${NS}-${SRVTYPE}-${SRVNUM}]
group=${NS},localhost,${SRVTYPE}
command=oio-blob-rebuilder --concurrency 10 --beanstalkd ${QUEUE_URL} --log-facility local0 --log-syslog-prefix OIO,OPENIO,${SRVTYPE},${SRVNUM} ${NS}
enabled=true
start_at_boot=false
on_die=cry
"""

template_local_header = """
[default]
"""

template_local_ns = """
[${NS}]
${NOZK}# ZK URL, at least used by zk-bootstrap.py
${NOZK}zookeeper=${ZK_CNXSTRING}
${NOZK}# Alternate ZK endpoints for specific services
${NOZK}zookeeper.meta0=${ZK_CNXSTRING}
${NOZK}zookeeper.meta1=${ZK_CNXSTRING}
${NOZK}zookeeper.meta2=${ZK_CNXSTRING}

#proxy-local=${RUNDIR}/${NS}-proxy.sock
proxy=${IP}:${PORT_PROXYD}
conscience=${CS_ALL_PUB}
ecd=${IP}:${PORT_ECD}
${NOBS}event-agent=${BEANSTALKD_CNXSTRING}

ns.meta1_digits=${M1_DIGITS}

# Small pagination to avoid time-consuming tests
meta2.flush_limit=64
# Limit the maximum number of databases open simultaneously
# to avoid using too much RAM
sqliterepo.repo.hard_max=1024
proxy.location=${LOC_PROXYD}

admin=${IP}:${PORT_ADMIN}

"""

template_gridinit_event_agent = """

[service.${NS}-${SRVTYPE}-${SRVNUM}]
group=${NS},localhost,event
on_die=respawn
enabled=true
start_at_boot=false
command=oio-event-agent ${CFGDIR}/${NS}-${SRVTYPE}-${SRVNUM}.conf
env.PYTHONPATH=${CODEDIR}/@LD_LIBDIR@/${PYTHON_VERSION}/site-packages
"""

template_event_agent = """
[event-agent]
tube = oio
namespace = ${NS}
user = ${USER}
workers = 2
concurrency = 5
handlers_conf = ${CFGDIR}/event-handlers-${SRVNUM}.conf
log_facility = LOG_LOCAL0
log_level = INFO
log_address = /dev/log
syslog_prefix = OIO,${NS},${SRVTYPE},${SRVNUM}
queue_url=${QUEUE_URL}
"""

template_event_agent_handlers = """
[handler:storage.content.new]
# pipeline = replication
pipeline = ${REPLICATION} ${WEBHOOK} ${PRESERVE}

[handler:storage.content.update]
# pipeline = replication webhook
pipeline = ${REPLICATION} ${WEBHOOK} ${PRESERVE}

[handler:storage.content.append]
# pipeline = replication
pipeline = ${REPLICATION} ${WEBHOOK} ${PRESERVE}

[handler:storage.content.broken]
pipeline = content_rebuild ${PRESERVE}

[handler:storage.content.deleted]
# pipeline = replication content_cleaner
pipeline = ${REPLICATION} ${WEBHOOK} content_cleaner ${PRESERVE}

[handler:storage.content.drained]
# pipeline = replication content_cleaner
pipeline = ${REPLICATION} content_cleaner ${PRESERVE}

[handler:storage.content.perfectible]
pipeline = logger content_improve ${PRESERVE}

[handler:storage.container.new]
# pipeline = replication account_update
pipeline = ${REPLICATION} account_update ${PRESERVE}

[handler:storage.container.update]
# pipeline = replication
pipeline = ${REPLICATION} ${PRESERVE}

[handler:storage.container.deleted]
# pipeline = replication account_update
pipeline = ${REPLICATION} account_update ${PRESERVE}

[handler:storage.container.state]
pipeline = account_update ${PRESERVE}

[handler:storage.chunk.new]
pipeline = volume_index ${PRESERVE}

[handler:storage.chunk.deleted]
pipeline = volume_index ${PRESERVE}

[handler:storage.meta2.deleted]
pipeline = volume_index ${PRESERVE}

[handler:account.services]
pipeline = account_update volume_index ${PRESERVE}

[filter:content_cleaner]
use = egg:oio#content_cleaner
key_file = ${KEY_FILE}

# These values are changed only for testing purposes.
# The default values are good for most use cases.
concurrency = 4
pool_connections = 16
pool_maxsize = 16
timeout = 4.5

[filter:content_improve]
use = egg:oio#notify
tube = oio-improve
queue_url = ${QUEUE_URL}

[filter:content_rebuild]
use = egg:oio#notify
tube = oio-rebuild
queue_url = ${QUEUE_URL}

[filter:account_update]
use = egg:oio#account_update
connection_timeout=1.0
read_timeout=15.0

[filter:volume_index]
use = egg:oio#volume_index

[filter:webhook]
use = egg:oio#webhook
endpoint = ${WEBHOOK_ENDPOINT}

[filter:replication]
use = egg:oio#replicate
tube = oio-repli
queue_url = ${QUEUE_URL}
# This must be explicitly enabled
check_replication_enabled=true
#cache_duration=30.0
#cache_size=10000
#connection_timeout=2.0
#read_timeout=30.0

[filter:bury]
use = egg:oio#bury

[filter:dump]
use = egg:oio#dump

[filter:noop]
use = egg:oio#noop

[filter:logger]
use = egg:oio#logger

[filter:preserve]
# Preserve all events in the oio-preserved tube. This filter is intended
# to be placed at the end of each pipeline, to allow tests to check an
# event has been handled properly.
use = egg:oio#notify
tube = oio-preserved
queue_url = ${MAIN_QUEUE_URL}
"""

template_gridinit_xcute_event_agent = """

[service.${NS}-${SRVTYPE}-${SRVNUM}]
group=${NS},localhost,event
on_die=respawn
enabled=true
start_at_boot=false
command=oio-event-agent ${CFGDIR}/${NS}-${SRVTYPE}-${SRVNUM}.conf
env.PYTHONPATH=${CODEDIR}/@LD_LIBDIR@/python2.7/site-packages
"""

template_xcute_event_agent = """
[event-agent]
tube = oio-xcute
namespace = ${NS}
user = ${USER}
workers = 2
concurrency = 5
handlers_conf = ${CFGDIR}/xcute-event-handlers-${SRVNUM}.conf
log_facility = LOG_LOCAL0
log_level = INFO
log_address = /dev/log
syslog_prefix = OIO,${NS},${SRVTYPE},${SRVNUM}
queue_url=${QUEUE_URL}
"""

template_xcute_event_agent_handlers = """
[handler:xcute.tasks]
pipeline = xcute

[filter:xcute]
use = egg:oio#xcute
"""

template_conscience_agent = """
namespace: ${NS}
user: ${USER}
log_level: INFO
log_facility: LOG_LOCAL0
log_address: /dev/log
syslog_prefix: OIO,${NS},${SRVTYPE},${SRVNUM}
check_interval: ${MONITOR_PERIOD}
rise: 1
fall: 1
include_dir: ${CFGDIR}/watch
"""

template_account = """
[account-server]
bind_addr = ${IP}
bind_port = ${PORT}
workers = 2
autocreate = true
log_facility = LOG_LOCAL0
log_level = INFO
log_address = /dev/log
syslog_prefix = OIO,${NS},${SRVTYPE},${SRVNUM}

# Let this option empty to connect directly to redis_host
#sentinel_hosts = 127.0.0.1:26379,127.0.0.1:26380,127.0.0.1:26381
sentinel_master_name = oio

redis_host = ${IP}
"""

template_xcute = """
[DEFAULT]
log_facility = LOG_LOCAL0
log_level = INFO
log_address = /dev/log
syslog_prefix = OIO,${NS},${SRVTYPE},${SRVNUM}
namespace = ${NS}
# Let this option empty to connect directly to redis_host
#redis_sentinel_hosts = 127.0.0.1:26379,127.0.0.1:26380,127.0.0.1:26381
#redis_sentinel_name = oio
redis_host = ${IP}:${REDIS_PORT}

[xcute-server]
bind_addr = ${IP}
bind_port = ${PORT}
workers = 2

[xcute-orchestrator]
orchestrator_id = orchestrator-${SRVNUM}
beanstalkd_workers_tube = oio-xcute
beanstalkd_reply_tube = oio-xcute.reply
beanstalkd_reply_addr = ${QUEUE_URL}
"""

template_rdir = """
[rdir-server]
bind_addr = ${IP}
bind_port = ${PORT}
namespace = ${NS}
db_path= ${VOLUME}
# Currently, only 1 worker is allowed to avoid concurrent access to leveldb
worker_class = sync
workers = 1
threads = 1
log_facility = LOG_LOCAL0
log_level = INFO
log_address = /dev/log
syslog_prefix = OIO,${NS},rdir,${SRVNUM}
"""

template_admin = """
[admin-server]
bind_addr = ${IP}
bind_port = ${PORT}
namespace = ${NS}
log_facility = LOG_LOCAL0
log_level = INFO
log_address = /dev/log
syslog_prefix = OIO,${NS},admin,${SRVNUM}
redis_host = ${IP}
"""

template_gridinit_webhook_server = """
[service.${NS}-webhook]
group=${NS},localhost,webhook
on_die=cry
enabled=true
start_at_boot=true
command=oio-webhook-test.py --port 9081
env.PYTHONPATH=${CODEDIR}/@LD_LIBDIR@/${PYTHON_VERSION}/site-packages
"""


HOME = str(os.environ['HOME'])
OIODIR = HOME + '/.oio'
SDSDIR = OIODIR + '/sds'
CFGDIR = SDSDIR + '/conf'
RUNDIR = SDSDIR + '/run'
LOGDIR = SDSDIR + '/logs'
SPOOLDIR = SDSDIR + '/spool'
WATCHDIR = SDSDIR + '/conf/watch'
TMPDIR = '/tmp'
CODEDIR = '@CMAKE_INSTALL_PREFIX@'
SRCDIR = '@CMAKE_CURRENT_SOURCE_DIR@'
LIBDIR = CODEDIR + '/@LD_LIBDIR@'
PATH = HOME+"/.local/bin:@CMAKE_INSTALL_PREFIX@/bin:/usr/sbin"
PYTHON_VERSION = "python" + ".".join(str(x) for x in sys.version_info[:2])

# Constants for the configuration of oio-bootstrap
NS = 'ns'
IP = 'ip'
SVC_HOSTS = 'hosts'
SVC_NB = 'count'
SVC_PARAMS = 'params'
ALLOW_REDIS = 'redis'
OPENSUSE = 'opensuse'
ZOOKEEPER = 'zookeeper'
GO_RAWX = 'go_rawx'
FSYNC_RAWX = 'rawx_fsync'
MONITOR_PERIOD = 'monitor_period'
M1_DIGITS = 'meta1_digits'
M1_REPLICAS = 'directory_replicas'
M2_REPLICAS = 'container_replicas'
M2_VERSIONS = 'container_versions'
M2_STGPOL = 'storage_policy'
PROFILE = 'profile'
PORT_START = 'port_start'
ACCOUNT_ID = 'account_id'
BUCKET_NAME = 'bucket_name'
COMPRESSION = 'compression'
APPLICATION_KEY = 'application_key'
KEY_FILE = 'key_file'
META_HEADER = 'x-oio-chunk-meta'
COVERAGE = os.getenv('PYTHON_COVERAGE')
TLS_CERT_FILE = None
TLS_KEY_FILE = None

defaults = {
    'NS': 'OPENIO',
    SVC_HOSTS: ('127.0.0.1',),
    'ZK': '127.0.0.1:2181',
    'NB_CS': 1,
    'NB_M0': 1,
    'NB_M1': 1,
    'NB_M2': 1,
    'NB_RAWX': 3,
    'NB_RAINX': 0,
    'NB_ECD': 1,
    'REPLI_M2': 1,
    'REPLI_M1': 1,
    COMPRESSION: "off",
    MONITOR_PERIOD: 1,
    M1_DIGITS: 2}

# XXX When /usr/sbin/httpd is present we suspect a Redhat/Centos/Fedora
# environment. If not, we consider being in a Ubuntu/Debian environment.
# Sorry for the others, we cannot manage everything in this helper script for
# developers, so consider using the standard deployment tools for your
# prefered Linux distribution.
HTTPD_BINARY = '/usr/sbin/httpd'
APACHE2_MODULES_SYSTEM_DIR = ''
if not os.path.exists('/usr/sbin/httpd'):
    HTTPD_BINARY = '/usr/sbin/apache2'
    APACHE2_MODULES_SYSTEM_DIR = '/usr/lib/apache2/'


def config(env):
    return '{CFGDIR}/{NS}-{SRVTYPE}-{SRVNUM}.conf'.format(**env)


def httpd_config(env):
    return '{CFGDIR}/{NS}-{SRVTYPE}-{SRVNUM}.httpd.conf'.format(**env)


def watch(env):
    return '{WATCHDIR}/{NS}-{SRVTYPE}-{SRVNUM}.yml'.format(**env)


def wsgi(env):
    return '{CFGDIR}/{NS}-{SRVTYPE}-{SRVNUM}.wsgi'.format(**env)


def gridinit(env):
    return '{CFGDIR}/gridinit.conf'.format(**env)


def mkdir_noerror(d):
    try:
        os.makedirs(d, 0o700)
    except OSError as e:
        if e.errno != errno.EEXIST:
            raise e


def type2exe(t):
    return 'oio-' + str(t) + '-server'


def generate(options):
    global first_port

    def ensure(v, default):
        if v is None:
            return default
        return v

    def getint(v, default):
        try:
            return int(ensure(v, default))
        except:
            return default

    final_conf = {}
    final_services = {}

    ports = (x for x in xrange(options['port'], 60000))
    port_proxy = next(ports)
    port_ecd = next(ports)
    port_admin = next(ports)

    versioning = 1
    stgpol = "SINGLE"

    meta1_digits = getint(options.get(M1_DIGITS), defaults[M1_DIGITS])
    meta1_replicas = getint(options.get(M1_REPLICAS), defaults['REPLI_M1'])
    meta2_replicas = getint(options.get(M2_REPLICAS), defaults['REPLI_M2'])

    if M2_VERSIONS in options:
        versioning = options[M2_VERSIONS]
    if M2_STGPOL in options:
        stgpol = options[M2_STGPOL]
    options['config']['ns.storage_policy'] = stgpol

    # `options` already holds the YAML values overriden by the CLI values
    hosts = options.get(SVC_HOSTS) or defaults[SVC_HOSTS]

    ns = options.get('ns') or defaults['NS']
    backblaze_account_id = options.get('backblaze', {}).get(ACCOUNT_ID)
    backblaze_bucket_name = options.get('backblaze', {}).get(BUCKET_NAME)
    backblaze_app_key = options.get('backblaze', {}).get(APPLICATION_KEY)
    want_service_id = '' if options.get('with_service_id') else '#'

    DATADIR = options.get('DATADIR', SDSDIR + '/data')
    WEBHOOK = 'webhook' if options.get('webhook_enabled', False) else ''
    WEBHOOK_ENDPOINT = options.get('webhook_endpoint', '')

    compression = options.get("compression", defaults["compression"])

    TLS_CERT_FILE = options.get('tls_cert_file')
    TLS_KEY_FILE = options.get('tls_key_file')

    key_file = options.get(KEY_FILE, CFGDIR + '/' + 'application_keys.cfg')
    ENV = dict(ZK_CNXSTRING=options.get('ZK'),
               NS=ns,
               HOME=HOME,
               PATH=PATH,
               LIBDIR=LIBDIR,
               OIODIR=OIODIR,
               SDSDIR=SDSDIR,
               TMPDIR=TMPDIR,
               DATADIR=DATADIR,
               CFGDIR=CFGDIR,
               RUNDIR=RUNDIR,
               SPOOLDIR=SPOOLDIR,
               LOGDIR=LOGDIR,
               CODEDIR=CODEDIR,
               SRCDIR=SRCDIR,
               WATCHDIR=WATCHDIR,
               UID=str(os.geteuid()),
               GID=str(os.getgid()),
               USER=str(pwd.getpwuid(os.getuid()).pw_name),
               GROUP=str(grp.getgrgid(os.getgid()).gr_name),
               VERSIONING=versioning,
               PORT_PROXYD=port_proxy,
               PORT_ECD=port_ecd,
               PORT_ADMIN=port_admin,
               M1_DIGITS=meta1_digits,
               M1_REPLICAS=meta1_replicas,
               M2_REPLICAS=meta2_replicas,
               M2_DISTANCE=str(1),
               COMPRESSION=compression,
               APACHE2_MODULES_SYSTEM_DIR=APACHE2_MODULES_SYSTEM_DIR,
               BACKBLAZE_ACCOUNT_ID=backblaze_account_id,
               BACKBLAZE_BUCKET_NAME=backblaze_bucket_name,
               BACKBLAZE_APPLICATION_KEY=backblaze_app_key,
               KEY_FILE=key_file,
               HTTPD_BINARY=HTTPD_BINARY,
               META_HEADER=META_HEADER,
               PRESERVE='preserve' if options.get('preserve_events') else '',
               PYTHON_VERSION=PYTHON_VERSION,
               REPLICATION='replication' if options.get('replication_events')
                           else '',
               WANT_SERVICE_ID=want_service_id,
               WEBHOOK=WEBHOOK,
               WEBHOOK_ENDPOINT=WEBHOOK_ENDPOINT,
               TLS_CERT_FILE=TLS_CERT_FILE,
               TLS_KEY_FILE=TLS_KEY_FILE)

    def merge_env(add):
        env = dict(ENV)
        env.update(add)
        env['env.G_DEBUG'] = "fatal_warnings"
        orig_exe = env.get('EXE', None)
        if orig_exe and orig_exe not in ('oio-meta0-server', 'beanstalkd'):
            if options.get(PROFILE) == "valgrind":
                new_exe = "valgrind --leak-check=full --leak-resolution=high\
     --trace-children=yes --log-file=/tmp/%q{ORIG_EXE}.%p.valgrind " + orig_exe
                env['env.ORIG_EXE'] = orig_exe
                env['EXE'] = new_exe
                env['env.G_DEBUG'] = "gc-friendly"
                env['env.G_SLICE'] = "always-malloc"
            elif options.get(PROFILE) == "callgrind":
                new_exe = "valgrind --tool=callgrind --collect-jumps=yes\
     --collect-systime=yes --trace-children=yes\
     --callgrind-out-file=/tmp/callgrind.out.%q{ORIG_EXE}.%p " + orig_exe
                env['env.ORIG_EXE'] = orig_exe
                env['EXE'] = new_exe
                env.pop('env.G_SLICE', None)
        return env

    def subenv(add):
        env = merge_env(add)
        if options['random_service_id'] == 1:
            env['WANT_SERVICE_ID'] = ''
            options['random_service_id'] = 2
        elif options['random_service_id'] == 2:
            env['WANT_SERVICE_ID'] = '#'
            options['random_service_id'] = 1

        # remove Service Id from env for test.yml
        if 'SERVICE_ID' in env and env['WANT_SERVICE_ID'] == '#':
            del env['SERVICE_ID']
        env['VOLUME'] = '{DATADIR}/{NS}-{SRVTYPE}-{SRVNUM}'.format(**env)
        return env

    def build_location(ip, num):
        return "rack.%s.%d" % (ip.replace(".", "-"), num)

    def add_service(env):
        t = env['SRVTYPE']
        if t not in final_services:
            final_services[t] = []

        num = int(env['SRVNUM'])
        out = {'num': str(num)}
        if 'IP' not in env:
            _h = tuple(hosts)
            if t in options and isinstance(options[t], dict):
                _h = ensure(options[t].get(SVC_HOSTS), hosts)
            env['IP'] = _h[(num-1) % len(_h)]
        if 'LOC' not in env:
            env['LOC'] = build_location(env['IP'], env['SRVNUM'])
        if 'PORT' in env:
            out['addr'] = '%s:%s' % (env['IP'], env['PORT'])
        if 'TLS_PORT' in env:
            out['tls_addr'] = '%s:%s' % (env['IP'], env['TLS_PORT'])
        if 'VOLUME' in env:
            out['path'] = env['VOLUME']
        # For some types of services, SERVICE_ID is always there, but we do
        # not want it in the test configuration file if service IDs are not
        # globally enabled.
        if ('SERVICE_ID' in env and options.get('with_service_id') and
                env.get('WANT_SERVICE_ID') != '#'):
            out['service_id'] = env['SERVICE_ID']
        final_services[t].append(out)

    ENV['LOC_PROXYD'] = build_location(hosts[0], ENV['PORT_PROXYD'])
    ENV['MONITOR_PERIOD'] = getint(
        options.get(MONITOR_PERIOD), defaults[MONITOR_PERIOD])
    if options.get(ZOOKEEPER):
        ENV['NOZK'] = ''
    else:
        ENV['NOZK'] = '#'

    mkdir_noerror(SDSDIR)
    mkdir_noerror(CODEDIR)
    mkdir_noerror(DATADIR)
    mkdir_noerror(CFGDIR)
    mkdir_noerror(WATCHDIR)
    mkdir_noerror(RUNDIR)
    mkdir_noerror(LOGDIR)

    # gridinit header
    with open(gridinit(ENV), 'w+') as f:
        tpl = Template(template_gridinit_header)
        f.write(tpl.safe_substitute(ENV))

    # conscience
    nb_conscience = getint(options['conscience'].get(SVC_NB),
                           defaults['NB_CS'])
    if nb_conscience:
        cs = list()
        # This is to trigger "content.perfectible" events during tests
        ENV['WARN_DIST'] = 1 if len(hosts) > 1 else 0
        with open('{CFGDIR}/{NS}-policies.conf'.format(**ENV), 'w+') as f:
            tpl = Template(template_conscience_policies)
            f.write(tpl.safe_substitute(ENV))
        with open('{CFGDIR}/{NS}-service-pools.conf'.format(**ENV), 'w+') as f:
            tpl = Template(template_service_pools)
            f.write(tpl.safe_substitute(ENV))
        with open('{CFGDIR}/{NS}-service-types.conf'.format(**ENV), 'w+') as f:
            tpl = Template(template_service_types)
            f.write(tpl.safe_substitute(ENV))
        # Prepare a list of consciences
        for num in range(nb_conscience):
            h = hosts[num % len(hosts)]
            cs.append((num + 1, h, next(ports), next(ports)))
        ENV.update({
            'CS_ALL_PUB': ','.join(
                [str(host)+':'+str(port) for _, host, port, _ in cs]),
            'CS_ALL_HUB': ','.join(
                ['tcp://'+str(host)+':'+str(hub) for _, host, _, hub in cs]),
        })
        # generate the conscience files
        for num, host, port, hub in cs:
            env = subenv({'SRVTYPE': 'conscience', 'SRVNUM': num,
                          'PORT': port, 'PORT_HUB': hub})
            add_service(env)
            with open(gridinit(env), 'a+') as f:
                tpl = Template(template_gridinit_conscience)
                f.write(tpl.safe_substitute(env))
            with open(config(env), 'w+') as f:
                tpl = Template(template_conscience_service)
                f.write(tpl.safe_substitute(env))

    # beanstalkd
    all_beanstalkd = list()
    nb_beanstalkd = getint(options['beanstalkd'].get(SVC_NB), 1)
    if nb_beanstalkd:
        # prepare a list of all the beanstalkd
        for num in range(nb_beanstalkd):
            h = hosts[num % len(hosts)]
            all_beanstalkd.append((num + 1, h, next(ports)))
        # generate the files
        for num, host, port in all_beanstalkd:
            env = subenv({'SRVTYPE': 'beanstalkd', 'SRVNUM': num,
                          'IP': host, 'PORT': port,
                          'EXE': 'beanstalkd'})
            add_service(env)
            # gridinit config
            tpl = Template(template_gridinit_beanstalkd)
            with open(gridinit(env), 'a+') as f:
                f.write(tpl.safe_substitute(env))
                for key in (k for k in iterkeys(env) if k.startswith("env.")):
                    f.write("%s=%s\n" % (key, env[key]))
            # watcher
            tpl = Template(template_beanstalkd_watch)
            with open(watch(env), 'w+') as f:
                f.write(tpl.safe_substitute(env))

        beanstalkd_cnxstring = ';'.join(
            "beanstalk://" + str(h) + ":" + str(p)
            for _, h, p in all_beanstalkd)
        ENV.update({'BEANSTALKD_CNXSTRING': beanstalkd_cnxstring,
                    'NOBS': ''})
    else:
        ENV.update({'BEANSTALKD_CNXSTRING': '***disabled***', 'NOBS': '#'})

    meta2_volumes = []

    # meta*
    def generate_meta(t, n, tpl, ext_opt="", service_id=False):
        env = subenv({'SRVTYPE': t, 'SRVNUM': n, 'PORT': next(ports),
                      'EXE': 'oio-' + t + '-server',
                      'EXTRA': ext_opt})
        if service_id:
            env['WANT_SERVICE_ID'] = ''
            env['SERVICE_ID'] = "{NS}-{SRVTYPE}-{SRVNUM}".format(**env)
            env['OPTARGS'] = "-O ServiceId=%s" % env['SERVICE_ID']
        else:
            env['WANT_SERVICE_ID'] = '#'
            env['OPTARGS'] = ''
        add_service(env)
        # gridinit config
        tpl = Template(tpl)
        with open(gridinit(env), 'a+') as f:
            f.write(tpl.safe_substitute(env))
            for key in (k for k in iterkeys(env) if k.startswith("env.")):
                f.write("%s=%s\n" % (key, env[key]))
        # watcher
        tpl = Template(template_meta_watch)
        with open(watch(env), 'w+') as f:
            f.write(tpl.safe_substitute(env))

        if t == "meta2":
            meta2_volumes.append("{DATADIR}/{NS}-{SRVTYPE}-{SRVNUM}".format(
                **env
            ))

    # meta0
    nb_meta0 = max(getint(options['meta0'].get(SVC_NB), defaults['NB_M0']),
                   meta1_replicas)
    if nb_meta0:
        for i in range(nb_meta0):
            generate_meta('meta0', i + 1, template_gridinit_meta,
                          options['meta0'].get(SVC_PARAMS, ""))

    # meta1
    nb_meta1 = max(getint(options['meta1'].get(SVC_NB), defaults['NB_M1']),
                   meta1_replicas)
    if nb_meta1:
        for i in range(nb_meta1):
            generate_meta('meta1', i + 1, template_gridinit_meta,
                          options['meta1'].get(SVC_PARAMS, ""))

    # meta2
    nb_meta2 = max(getint(options['meta2'].get(SVC_NB), defaults['NB_M2']),
                   meta2_replicas)
    if nb_meta2:
        for i in range(nb_meta2):
            generate_meta('meta2', i + 1, template_gridinit_meta,
                          options['meta2'].get(SVC_PARAMS, ""),
                          service_id=options['with_service_id'])

    # oio-meta2-indexer
    _tmp_env = subenv({
        'META2_VOLUMES': ",".join(meta2_volumes),
        'SRVTYPE': 'meta2-indexer',
        'SRVNUM': '1',
        'GROUPTYPE': 'indexer',
    })
    # first the conf
    tpl = Template(template_meta2_indexer_service)
    to_write = tpl.safe_substitute(_tmp_env)
    path = '{CFGDIR}/{NS}-{SRVTYPE}-{SRVNUM}.conf'.format(**_tmp_env)
    with open(path, 'w+') as f:
        f.write(to_write)
    # then the gridinit conf
    tpl = Template(template_gridinit_meta2_indexer)
    with open(gridinit(_tmp_env), 'a+') as f:
        f.write(tpl.safe_substitute(_tmp_env))

    # RAWX
    srvtype = 'rawx'
    nb_rawx = getint(options[srvtype].get(SVC_NB), defaults['NB_RAWX'])
    if nb_rawx:
        for i in range(nb_rawx):
            env = subenv({'SRVTYPE': srvtype,
                          'SRVNUM': i + 1,
                          'PORT': next(ports),
                          'COMPRESSION': ENV['COMPRESSION'] if i % 2 else 'off',
                          'EXTRASLOT': ('rawx-even' if i % 2 else 'rawx-odd'),
                          'FSYNC': ('enabled' if options[FSYNC_RAWX]
                                    else 'disabled')
                         })
            env['SERVICE_ID'] = "{NS}-{SRVTYPE}-{SRVNUM}".format(**env)
            if options.get('use_tls', False):
                env['TLS_CERT_FILE'] = ENV['TLS_CERT_FILE']
                env['TLS_KEY_FILE'] = ENV['TLS_KEY_FILE']
                env['TLS_PORT'] = next(ports)
                env['USE_TLS'] = ''
            else:
                env['USE_TLS'] = '#'

            add_service(env)
            # gridinit (rawx)
            tpl = Template(template_gridinit_rawx % template_gridinit_rawx_command_options)
            with open(gridinit(env), 'a+') as f:
                f.write(tpl.safe_substitute(env))
            # service
            tpl = Template(template_rawx_service)
            to_write = tpl.safe_substitute(env)
            with open(httpd_config(env), 'w+') as f:
                f.write(to_write)
            # watcher
            tpl = Template(template_rawx_watch)
            to_write = tpl.safe_substitute(env)
            with open(watch(env), 'w+') as f:
                f.write(to_write)

            env.update({'SRVTYPE': 'indexer'})
            # indexer
            tpl = Template(template_blob_indexer_service)
            to_write = tpl.safe_substitute(env)
            path = '{CFGDIR}/{NS}-{SRVTYPE}-{SRVNUM}.conf'.format(**env)
            with open(path, 'w+') as f:
                f.write(to_write)
            # gridinit (indexer)
            tpl = Template(template_gridinit_indexer)
            with open(gridinit(env), 'a+') as f:
                f.write(tpl.safe_substitute(env))

    # redis
    srvtype = 'redis'
    env = subenv({'SRVTYPE': srvtype, 'SRVNUM': 1, 'PORT': 6379})
    add_service(env)
    if options.get(ALLOW_REDIS):
        with open(gridinit(env), 'a+') as f:
            tpl = Template(template_gridinit_redis)
            f.write(tpl.safe_substitute(env))
        with open(config(env), 'w+') as f:
            tpl = Template(template_redis)
            f.write(tpl.safe_substitute(env))
        with open(watch(env), 'w+') as f:
            tpl = Template(template_redis_watch)
            f.write(tpl.safe_substitute(env))

    # proxy
    env = subenv({'SRVTYPE': 'proxy', 'SRVNUM': 1, 'PORT': port_proxy,
                  'EXE': 'oio-proxy', 'LOC': ENV['LOC_PROXYD']})
    add_service(env)
    with open(gridinit(env), 'a+') as f:
        tpl = Template(template_gridinit_proxy)
        f.write(tpl.safe_substitute(env))
        for key in (k for k in iterkeys(env) if k.startswith("env.")):
            f.write("%s=%s\n" % (key, env[key]))
    with open(watch(env), 'w+') as f:
        tpl = Template(template_proxy_watch)
        f.write(tpl.safe_substitute(env))

    # ecd
    env = subenv({'SRVTYPE': 'ecd', 'SRVNUM': 1, 'PORT': port_ecd,
                  'USER': 'nobody', 'GROUP': 'nogroup'})
    add_service(env)
    tpl = Template(template_gridinit_httpd)
    with open(gridinit(env), 'a+') as f:
        f.write(tpl.safe_substitute(env))
    # service
    tpl = Template(template_wsgi_service_host)
    to_write = tpl.safe_substitute(env)
    if options.get(OPENSUSE, False):
        to_write = re.sub(r"LoadModule.*mpm_worker.*", "", to_write)
    with open(httpd_config(env), 'w+') as f:
        f.write(to_write)
    # service desc
    tpl = Template(template_wsgi_service_descr)
    to_write = tpl.safe_substitute(env)
    with open(wsgi(env), 'w+') as f:
        f.write(to_write)

    # container
    env = subenv({'SRVTYPE': 'container', 'SRVNUM': 1, 'PORT': port_admin,
                  'USER': 'nobody', 'GROUP': 'nogroup'})
    add_service(env)
    tpl = Template(template_gridinit_httpd)
    with open(gridinit(env), 'a+') as f:
        f.write(tpl.safe_substitute(env))
    # service
    tpl = Template(template_wsgi_service_host)
    to_write = tpl.safe_substitute(env)
    if options.get(OPENSUSE, False):
        to_write = re.sub(r"LoadModule.*mpm_worker.*", "", to_write)
    with open(httpd_config(env), 'w+') as f:
        f.write(to_write)
    # service desc
    tpl = Template(template_wsgi_service_descr)
    to_write = tpl.safe_substitute(env, SRVTYPE='container',
                                   KEY_FILE=config(env))
    with open(wsgi(env), 'w+') as f:
        f.write(to_write)
    # service configuration
    tpl = Template(template_admin)
    to_write = tpl.safe_substitute(env)
    with open(config(env), 'w+') as f:
        f.write(to_write)

    # account
    env = subenv({'SRVTYPE': 'account', 'SRVNUM': 1, 'PORT': next(ports)})
    add_service(env)
    with open(gridinit(env), 'a+') as f:
        tpl = Template(template_gridinit_account)
        f.write(tpl.safe_substitute(env))
    with open(config(env), 'w+') as f:
        tpl = Template(template_account)
        f.write(tpl.safe_substitute(env))
    with open(watch(env), 'w+') as f:
        tpl = Template(template_account_watch)
        f.write(tpl.safe_substitute(env))

    # rdir
    nb_rdir = getint(options['rdir'].get(SVC_NB), 3)
    for num in range(nb_rdir):
        env = subenv({'SRVTYPE': 'rdir',
                      'SRVNUM': num + 1,
                      'PORT': next(ports)})
        add_service(env)
        with open(gridinit(env), 'a+') as f:
            tpl = Template(template_gridinit_rdir)
            f.write(tpl.safe_substitute(env))
        with open(config(env), 'w+') as f:
            tpl = Template(template_rdir)
            f.write(tpl.safe_substitute(env))
        with open(watch(env), 'w+') as f:
            tpl = Template(template_rdir_watch)
            f.write(tpl.safe_substitute(env))


    # For testing purposes, some events must go to the main queue
    if all_beanstalkd:
        _, host, port = all_beanstalkd[0]
        ENV['MAIN_QUEUE_URL'] = 'beanstalk://{0}:{1}'.format(host, port)

    # Event agent configuration -> one per beanstalkd
    for num, host, port in all_beanstalkd:
        bnurl = 'beanstalk://{0}:{1}'.format(host, port)

        env = subenv({'SRVTYPE': 'event-agent', 'SRVNUM': num,
                      'QUEUE_URL': bnurl})
        add_service(env)
        with open(gridinit(env), 'a+') as f:
            tpl = Template(template_gridinit_event_agent)
            f.write(tpl.safe_substitute(env))
        with open(config(env), 'w+') as f:
            tpl = Template(template_event_agent)
            f.write(tpl.safe_substitute(env))
        with open(CFGDIR + '/event-handlers-'+str(num)+'.conf', 'w+') as f:
            tpl = Template(template_event_agent_handlers)
            f.write(tpl.safe_substitute(env))

        env = subenv({'SRVTYPE': 'xcute-event-agent', 'SRVNUM': num,
                      'QUEUE_URL': bnurl})
        with open(gridinit(env), 'a+') as f:
            tpl = Template(template_gridinit_xcute_event_agent)
            f.write(tpl.safe_substitute(env))
        with open(config(env), 'w+') as f:
            tpl = Template(template_xcute_event_agent)
            f.write(tpl.safe_substitute(env))
        with open(CFGDIR + '/xcute-event-handlers-'+str(num)+'.conf', 'w+') as f:
            tpl = Template(template_xcute_event_agent_handlers)
            f.write(tpl.safe_substitute(env))

    # xcute
    env = subenv({'SRVTYPE': 'xcute', 'SRVNUM': 1, 'PORT': next(ports),
                  'REDIS_PORT': 6379, 'QUEUE_URL': bnurl})
    add_service(env)
    with open(gridinit(env), 'a+') as f:
        tpl = Template(template_gridinit_xcute)
        f.write(tpl.safe_substitute(env))
    with open(config(env), 'w+') as f:
        tpl = Template(template_xcute)
        f.write(tpl.safe_substitute(env))
    with open(watch(env), 'w+') as f:
        tpl = Template(template_xcute_watch)
        f.write(tpl.safe_substitute(env))

    # blob-rebuilder configuration -> one per beanstalkd
    for num, host, port in all_beanstalkd:
        bnurl = 'beanstalk://{0}:{1}'.format(host, port)
        env = subenv({'SRVTYPE': 'blob-rebuilder', 'SRVNUM': num,
                      'QUEUE_URL': bnurl})
        add_service(env)
        with open(gridinit(env), 'a+') as f:
            tpl = Template(template_gridinit_blob_rebuilder)
            f.write(tpl.safe_substitute(env))

    # webhook test server
    if WEBHOOK:
        env = subenv({'SRVTYPE': 'webhook', 'SRVNUM': 1, 'PORT': 9081})
        add_service(env)
        with open(gridinit(env), 'a+') as f:
            tpl = Template(template_gridinit_webhook_server)
            f.write(tpl.safe_substitute(env))


    # Conscience agent configuration
    env = subenv({'SRVTYPE': 'conscience-agent', 'SRVNUM': 1})
    with open(CFGDIR + '/' + 'conscience-agent.yml', 'w+') as f:
        tpl = Template(template_conscience_agent)
        f.write(tpl.safe_substitute(env))

    # gridinit header
    with open(gridinit(ENV), 'a+') as f:
        tpl = Template(template_gridinit_ns)
        f.write(tpl.safe_substitute(ENV))
    # system config
    with open('{OIODIR}/sds.conf'.format(**ENV), 'w+') as f:
        env = merge_env({'IP': hosts[0]})
        tpl = Template(template_local_header)
        f.write(tpl.safe_substitute(env))
        tpl = Template(template_local_ns)
        f.write(tpl.safe_substitute(env))
        # Now dump the configuration
        for k, v in iteritems(options['config']):
            strv = str(v)
            if isinstance(v, bool):
                strv = strv.lower()
            f.write('{0}={1}\n'.format(k, strv))

    with open('{KEY_FILE}'.format(**ENV), 'w+') as f:
        tpl = Template(template_credentials)
        f.write(tpl.safe_substitute(ENV))

    # ensure volumes for srvtype in final_services:
    for srvtype in final_services:
        for rec in final_services[srvtype]:
            if 'path' in rec:
                mkdir_noerror(rec['path'])
            if 'path' in rec and 'addr' in rec:
                cmd = ('oio-tool', 'init',
                       rec['path'], ENV['NS'],
                       srvtype, rec.get('service_id', rec['addr']))
                import subprocess
                subprocess.check_call(cmd)

    final_conf["services"] = final_services
    final_conf["namespace"] = ns
    final_conf["storage_policy"] = stgpol
    final_conf["account"] = 'test_account'
    final_conf["sds_path"] = SDSDIR
    # TODO(jfs): remove this line only required by some tests cases
    final_conf["chunk_size"] = options['config']['ns.chunk_size']
    final_conf["proxy"] = final_services['proxy'][0]['addr']
    final_conf[M2_REPLICAS] = meta2_replicas
    final_conf[M1_REPLICAS] = meta1_replicas
    final_conf[M1_DIGITS] = meta1_digits
    final_conf["compression"] = compression
    for k in (APPLICATION_KEY, BUCKET_NAME,
              ACCOUNT_ID, PORT_START, PROFILE,
              MONITOR_PERIOD):
        if k in ENV:
            final_conf[k] = ENV[k]
        elif k in defaults:
            final_conf[k] = defaults[k]
    final_conf['config'] = options['config']
    final_conf['with_service_id'] = options['with_service_id']
    final_conf['random_service_id'] = bool(options['random_service_id'])
    final_conf['webhook'] = WEBHOOK_ENDPOINT
    final_conf['use_tls'] = bool(options.get('use_tls'))
    with open('{CFGDIR}/test.yml'.format(**ENV), 'w+') as f:
        f.write(yaml.dump(final_conf))
    return final_conf


def dump_config(conf):
    print('PROXY=%s' % conf['proxy'])
    print('REPLI_CONTAINER=%s' % conf[M2_REPLICAS])
    print('REPLI_DIRECTORY=%s' % conf[M1_REPLICAS])
    print('M1_DIGITS=%s' % conf[M1_DIGITS])


def merge_config(base, inc):
    for k, v in iteritems(inc):
        if isinstance(v, dict):
            if k not in base:
                base[k] = v
            elif isinstance(base[k], dict):
                base[k] = merge_config(base[k], v)
            else:
                raise Exception("What the fuck!? You fucking basterd!")
        else:
            base[k] = v
    return base


def main():
    if COVERAGE:
        global template_wsgi_service_descr
        template_wsgi_service_descr = "".join(
            [template_wsgi_service_coverage_start,
             template_wsgi_service_descr,
             template_wsgi_service_coverage_stop])
        global template_gridinit_rawx_command_options
        template_gridinit_rawx_command_options = \
            '-test.coverprofile ' \
            '${HOME}/go_coverage.output.${NS}.${SRVTYPE}.${SRVNUM}.${IP}.${PORT} ' \
            '-test.syslog OIO,${NS},${SRVTYPE},${SRVNUM} ' \
            '-test.conf ${CFGDIR}/${NS}-${SRVTYPE}-${SRVNUM}.httpd.conf'

    parser = argparse.ArgumentParser(description='OpenIO bootstrap tool')
    parser.add_argument("-c", "--conf",
                        action="append", dest='config',
                        help="Bootstrap configuration file")
    parser.add_argument("-d", "--dump",
                        action="store_true", default=False,
                        dest='dump_config', help="Dump results")
    parser.add_argument("-p", "--port",
                        type=int, default=6000,
                        help="Specify the first port of the range")

    parser.add_argument("-u", "--with-service-id",
                        action='store_true', default=False,
                        help=("generate service IDs for services "
                              "supporting them"))
    parser.add_argument("--random-service-id",
                        action='store_true', default=False,
                        help=("generate services service IDs randomly "
                              "(implies --with--service-id)"))

    parser.add_argument("--profile",
                        choices=['default', 'valgrind', 'callgrind'],
                        help="Launch SDS with specific tool")
    parser.add_argument("-D", "--data",
                        action="store", type=str, default=None,
                        help="Specify a DATA directory")
    parser.add_argument("namespace",
                        action='store', type=str, default=None,
                        help="Namespace name")
    parser.add_argument("ip",
                        metavar='<ip>', nargs='*',
                        help="set of IP to use (repeatable option)")

    opts = {}
    opts['config'] = dict()
    opts['config']['proxy.cache.enabled'] = False
    opts['config']['ns.chunk_size'] = 1024 * 1024
    opts[ZOOKEEPER] = False
    opts['conscience'] = {SVC_NB: None, SVC_HOSTS: None}
    opts['meta0'] = {SVC_NB: None, SVC_HOSTS: None}
    opts['meta1'] = {SVC_NB: None, SVC_HOSTS: None}
    opts['meta2'] = {SVC_NB: None, SVC_HOSTS: None}
    opts['rawx'] = {SVC_NB: None, SVC_HOSTS: None}
    opts[GO_RAWX] = False
    opts[FSYNC_RAWX] = False
    opts['rdir'] = {SVC_NB: None, SVC_HOSTS: None}
    opts['beanstalkd'] = {SVC_NB: None, SVC_HOSTS: None}

    options = parser.parse_args()

    if options.data:
        opts['DATADIR'] = options.data

    if options.config:
        for path in options.config:
            with open(path, 'r') as infile:
                data = yaml.load(infile, Loader=yaml.Loader)
                if data:
                    opts = merge_config(opts, data)

    opts['port'] = int(options.port)
    opts['with_service_id'] = \
        options.with_service_id or options.random_service_id
    opts['random_service_id'] = options.random_service_id

    # Remove empty strings, then apply the default if no value remains
    options.ip = [str(x) for x in options.ip if x]
    if len(options.ip) > 0:
        opts[SVC_HOSTS] = tuple(options.ip)

    opts['ZK'] = os.environ.get('ZK', defaults['ZK'])
    opts['ns'] = options.namespace
    opts[PROFILE] = options.profile
    final_conf = generate(opts)
    if options.dump_config:
        dump_config(final_conf)


if __name__ == '__main__':
    main()
<|MERGE_RESOLUTION|>--- conflicted
+++ resolved
@@ -207,26 +207,9 @@
 #timeout_idle 10
 #headers_buffer_size 32768
 
-<<<<<<< HEAD
 ${USE_TLS}tls_cert_file ${SRCDIR}/${TLS_CERT_FILE}
 ${USE_TLS}tls_key_file ${SRCDIR}/${TLS_KEY_FILE}
 ${USE_TLS}tls_rawx_url ${IP}:${TLS_PORT}
-=======
-<Directory />
-DAV rawx
-AllowOverride None
-Require all granted
-Options -SymLinksIfOwnerMatch -FollowSymLinks -Includes -Indexes
-</Directory>
-
-<Directory />
-AllowOverride none
-</Directory>
-
-<VirtualHost ${IP}:${PORT}>
-# DO NOT REMOVE (even if empty) !
-</VirtualHost>
->>>>>>> 35ce5bce
 """
 
 template_wsgi_service_host = """
