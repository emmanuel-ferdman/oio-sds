--- conflicted
+++ resolved
@@ -395,18 +395,32 @@
 	return NULL;
 }
 
+static gboolean
+_LOCKED_value_named_variable(const char *name, const char *value,
+		const gboolean readonly)
+{
+	struct oio_var_record_s *rec = _LOCKED_lookup_record(name);
+	if (!rec)
+		return FALSE;
+	_record_set_to_value(rec, value, readonly);
+	return TRUE;
+}
+
+static void
+_warn_deprecated(const char *name, const char *alias)
+{
+	GRID_NOTICE("DEPRECATED variable used [%s], consider [%s] instead",
+			alias, name);
+}
+
 static void
 _LOCKED_value_all_aliases(struct oio_cfg_handle_s *cfg, const char *ns)
 {
 	gboolean _runner(gchar *alias, gchar *name, gpointer i UNUSED) {
 		gchar *value = oio_cfg_handle_get(cfg, ns, alias);
 		if (value) {
-			struct oio_var_record_s *rec = _LOCKED_lookup_record(name);
-			EXTRA_ASSERT(rec != NULL);
-			_record_set_to_value(rec, value);
-			GRID_NOTICE(
-					"DEPRECATED variable used [%s], consider [%s] instead",
-					alias, name);
+			(void) _LOCKED_value_named_variable(name, value, FALSE);
+			_warn_deprecated(name, alias);
 			g_free(value);
 		}
 		return FALSE;
@@ -443,51 +457,22 @@
 }
 
 static gboolean
-<<<<<<< HEAD
 _value_one(const char *name, const char *value, const gboolean readonly)
-=======
-_LOCKED_value_named_variable(const char *name, const char *value)
-{
-	struct oio_var_record_s *rec = _LOCKED_lookup_record(name);
-	if (!rec)
-		return FALSE;
-	_record_set_to_value(rec, value);
-	return TRUE;
-}
-
-gboolean
-oio_var_value_one_with_option(const char *name, const char *value)
->>>>>>> b72d51d0
 {
 	EXTRA_ASSERT(var_init != 0);
 	EXTRA_ASSERT(name != NULL);
 	EXTRA_ASSERT(value != NULL);
 
 	gboolean rc = FALSE;
-<<<<<<< HEAD
-	if (name && value && var_init) {
-		g_mutex_lock(&var_lock);
-		for (GSList *l=var_records; l ;l=l->next) {
-			if (!l->data)
-				continue;
-			struct oio_var_record_s *rec = l->data;
-			if (!strcmp(rec->name, name)) {
-				_record_set_to_value(rec, value, readonly);
-				rc = TRUE;
-				break;
-			}
-		}
-		g_mutex_unlock(&var_lock);
-=======
 	g_mutex_lock(&var_lock);
 	/* First try with a real variable name, and if not foundcheck if the name
 	 * is not an alias to another. */
-	if (!(rc = _LOCKED_value_named_variable(name, value))) {
-		const gchar *name0 = g_tree_lookup(var_aliases, name);
-		if (name0 && (rc = _LOCKED_value_named_variable(name0, value)))
-			GRID_NOTICE("DEPRECATED variable used [%s], consider [%s] instead",
-					name, name0);
->>>>>>> b72d51d0
+	if (!(rc = _LOCKED_value_named_variable(name, value, readonly))) {
+		const gchar *real_name = g_tree_lookup(var_aliases, name);
+		if (real_name) {
+			rc = _LOCKED_value_named_variable(real_name, value, readonly);
+			_warn_deprecated(real_name, name);
+		}
 	}
 	g_mutex_unlock(&var_lock);
 	return rc;
