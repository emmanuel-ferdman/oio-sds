/*
OpenIO SDS load-balancing
Copyright (C) 2015-2017 OpenIO SAS, as part of OpenIO SDS

This library is free software; you can redistribute it and/or
modify it under the terms of the GNU Lesser General Public
License as published by the Free Software Foundation; either
version 3.0 of the License, or (at your option) any later version.

This library is distributed in the hope that it will be useful,
but WITHOUT ANY WARRANTY; without even the implied warranty of
MERCHANTABILITY or FITNESS FOR A PARTICULAR PURPOSE.  See the GNU
Lesser General Public License for more details.

You should have received a copy of the GNU Lesser General Public
License along with this library.
*/

#include <core/oiolb.h>

#include <string.h>

#include <json-c/json.h>

#include <core/oiostr.h>
#include <core/oioext.h>
#include <core/oiolog.h>

#include <core/lb_variables.h>

#include "internals.h"

typedef guint32 generation_t;

#define OIO_LB_SHUFFLE_JUMP ((1UL << 31) - 1)
#define OIO_LB_LOC_LEVELS 4
#define OIO_LB_BITS_PER_LOC_LEVEL (sizeof(oio_location_t)*8/OIO_LB_LOC_LEVELS)

/* This special target matches any service, any location. */
#define OIO_LB_JOKER_SVC_TARGET "__any_slot"

guint64 _prime_numbers[] = {
	524287u, 524269u, 524261u, 524257u,
	2147483629u, 2147483587u, 2147483579u, 2147483563u,
	0u
};

typedef guint16 oio_refcount_t;

struct oio_lb_pool_vtable_s
{
	void (*destroy) (struct oio_lb_pool_s *self);

	GError* (*poll) (struct oio_lb_pool_s *self,
			const oio_location_t * avoids,
			oio_lb_on_id_f on_id, gboolean *flawed);

	GError* (*patch) (struct oio_lb_pool_s *self,
			const oio_location_t * avoids,
			const oio_location_t * known,
			oio_lb_on_id_f on_id, gboolean *flawed);

	struct oio_lb_item_s* (*get_item) (struct oio_lb_pool_s *self,
			const char *id);
};

struct oio_lb_pool_abstract_s
{
	struct oio_lb_pool_vtable_s *vtable;
	gchar *name;
};

#define WRITER_LOCK_DO(Lock,Action) do { \
	g_rw_lock_writer_lock(Lock);\
	gint64 _lock_start = oio_ext_monotonic_time();\
	Action;\
	gint64 _lock_elapsed = oio_ext_monotonic_time() - _lock_start;\
	g_rw_lock_writer_unlock(Lock);\
	if (_lock_elapsed > oio_lb_writer_lock_alert_delay) {\
		GRID_NOTICE("LOCK total=%"G_GINT64_FORMAT" (%"G_GINT64_FORMAT"/%s:%d)",\
			_lock_elapsed, _lock_elapsed, __FUNCTION__, __LINE__);\
	}\
} while (0)

#define CFG_CALL(self,F) VTABLE_CALL(self,struct oio_lb_pool_abstract_s*,F)

void
oio_lb_pool__destroy (struct oio_lb_pool_s *self)
{
	CFG_CALL(self,destroy)(self);
}

GError*
oio_lb_pool__poll (struct oio_lb_pool_s *self,
		const oio_location_t * avoids,
		oio_lb_on_id_f on_id, gboolean *flawed)
{
	CFG_CALL(self,poll)(self, avoids, on_id, flawed);
}

GError*
oio_lb_pool__patch(struct oio_lb_pool_s *self,
		const oio_location_t * avoids,
		const oio_location_t * known,
		oio_lb_on_id_f on_id, gboolean *flawed)
{
	CFG_CALL(self, patch)(self, avoids, known, on_id, flawed);
}

struct oio_lb_item_s *
oio_lb_pool__get_item(struct oio_lb_pool_s *self,
		const char *id)
{
	CFG_CALL(self, get_item)(self, id);
}


/* -------------------------------------------------------------------------- */

/* Map service IDs to addresses <service_id, addr> */

static GRWLock service_id_to_addr_lock;

static GTree *service_id_to_addr = NULL;  /* <gchar*> -> <gchar*> */


static void __attribute__ ((constructor))
_oio_service_id_cache_constructor(void)
{
	static volatile guint lazy_init = 1;
	if (lazy_init) {
		if (g_atomic_int_compare_and_exchange(&lazy_init, 1, 0)) {
			g_rw_lock_init(&service_id_to_addr_lock);
			service_id_to_addr =
				g_tree_new_full(oio_str_cmp3, NULL, g_free, g_free);
		}
	}
}

static const gchar *
_oio_service_id_parse(const gchar* service_id)
{
	/* FIXME(mb): we should use meta1_url_shift_addr
	 * but it would add a dependency on metautils */

	const gchar *s = strchr(service_id, '|');
	if (s)
		s = strchr(s+1, '|');
	if (s)
		s++;

	return s;
}

static void
_oio_service_id_cache_add_addr(const gchar* service_id, const gchar* addr)
{
	const gchar *id = _oio_service_id_parse(service_id);
	if (id) {
		g_rw_lock_writer_lock(&service_id_to_addr_lock);
		g_tree_replace(service_id_to_addr, g_strdup(id), g_strdup(addr));
		g_rw_lock_writer_unlock(&service_id_to_addr_lock);
	}
}

/* FIXME(mb) should be called when removing items from LB will be implemented */
__attribute__ ((unused))
static void
_oio_service_id_cache_remove(const gchar* service_id)
{
	const gchar *id = _oio_service_id_parse(service_id);
	if (id) {
		g_rw_lock_writer_lock(&service_id_to_addr_lock);
		g_tree_remove(service_id_to_addr, id);
		g_rw_lock_writer_unlock(&service_id_to_addr_lock);
	}
}

static void
_oio_service_id_cache_flush(void)
{
	g_rw_lock_writer_lock(&service_id_to_addr_lock);

	g_tree_destroy(service_id_to_addr);
	service_id_to_addr = g_tree_new_full(oio_str_cmp3, NULL, g_free, g_free);

	g_rw_lock_writer_unlock(&service_id_to_addr_lock);
}

static void __attribute__ ((destructor))
_oio_service_id_cache_destroy(void)
{
	g_rw_lock_writer_lock(&service_id_to_addr_lock);

	EXTRA_ASSERT(service_id_to_addr != NULL);

	g_tree_destroy(service_id_to_addr);
	service_id_to_addr = NULL;
	g_rw_lock_writer_unlock(&service_id_to_addr_lock);

	g_rw_lock_clear(&service_id_to_addr_lock);
}

gchar*
oio_lb_resolve_service_id(const gchar* service_id)
{
	EXTRA_ASSERT(service_id != NULL);

	gchar *res = NULL;
	g_rw_lock_reader_lock(&service_id_to_addr_lock);
	if (service_id_to_addr &&
			(res = g_tree_lookup(service_id_to_addr, service_id))) {
		res = g_strdup(res);
	}
	g_rw_lock_reader_unlock(&service_id_to_addr_lock);
	return res;
}

/* -------------------------------------------------------------------------- */

// TODO(FVE): reorganize fields, but keep compatibility with the other struct.
/* A service item, as known by the world.
 * See struct oio_lb_item_s. */
struct _lb_item_s
{
	oio_location_t location;
	oio_weight_t weight;
	gchar addr[STRLEN_ADDRINFO];
	gchar id[LIMIT_LENGTH_SRVID];
	oio_refcount_t refcount;
};

/* An indirection to the service item, as known by a slot.
 * This indirection is necessary to let the slot give its own weight to each
 * item, independently of the presence of the item in others slots.
 */
struct _slot_item_s
{
	struct _lb_item_s *item;
	oio_weight_acc_t acc_weight;
	generation_t generation;
};

/* Set of services matching the same macro "everything-but-the-location"
 * criteria. */
struct oio_lb_slot_s
{
	/* A pointer to the world owning this slot. */
	struct oio_lb_world_s *world;

	/* the sum of all the individual weights. */
	oio_weight_acc_t sum_weight;

	/* Array of inline <struct _slot_item_s> sorted by location. No real
	 * need to complexify by a secondary sort by ID, especially if the number
	 * of services at the same location is rather small.*/
	GArray *items;

	/* Total number of items per location, for each level.
	 * We do not use level 0 at the moment. */
	GData *items_by_loc[OIO_LB_LOC_LEVELS];

	/* Total number of different locations for each level. */
	guint locs_by_level[OIO_LB_LOC_LEVELS];

	gchar *name;

	generation_t generation;

	/* Does the slot need to be re-handled to computed accumulated scores.
	 * When set, the slot cannot be used for polling elements. */
	guint8 flag_dirty_weights : 1;

	/* Does the slot need to be re-sorted by location.
	 * When set, the slot cannot be used to be searched by location */
	guint8 flag_dirty_order : 1;

	guint8 flag_rehash_on_update : 1;

	guint64 jump;
};

/* All the load-balancing information:
 * - all the services in the 'world'
 * - all the slots that gather services with the same characteristics
 * - generation of the services in the 'world' (incr by 1 at each reload)
 * - absolute maximum distance between services in the 'world'
 */
struct oio_lb_world_s
{
	GRWLock lock;
	GTree *slots;
	GTree *items;
	generation_t generation;
	guint16 abs_max_dist;
};

/* A pool describes a preset configuration for the polling of several services.
 * So, a pool is composed of several members:
 * - the set of targets that must bring a service in the result set
 * - a pointer to the world to map the targets into LB slots.
 * - operations to apply on locations to check how close the services are
 */
struct oio_lb_pool_LOCAL_s
{
	struct oio_lb_pool_vtable_s *vtable;
	gchar *name;

	/* A back-pointer to the world the current 'pool' is valid on */
	struct oio_lb_world_s *world;

	/* An array with the name of all the targets of the pool, where a target is
	 * a coma-separated list of 'slot' names (the slots come from the 'world'). */
	gchar ** targets;

	/* Distance between services that the pool will try to ensure. */
	guint16 initial_dist;

	/* Distance between services that, when reached, will make the
	 * poll functions set the 'flawed' parameter to true. */
	guint16 warn_dist;

	/* Absolute minimum distance between services returned by the pool.
	 * Cannot be 0. */
	guint16 min_dist;

	/* If true, look for items close to each other. */
	gboolean nearby_mode : 16;
};

struct polling_ctx_s
{
	/* Locations that should be avoided. */
	const oio_location_t * avoids;
	/* Locations that have already been selected
	 * (before or during the request). */
	const oio_location_t * polled;
	/* Pointer where to save the next selected location.
	 * At the beginning, it may point to already selected services.
	 * In that case, these have to be checked and reorganized to
	 * match targets. */
	oio_location_t *next_polled;
	/* Number of services to select. */
	guint n_targets;

	/* Count how often each location has been chosen. */
	GData *counters[OIO_LB_LOC_LEVELS];

	/* Result from the selection of services.
	 * Array<struct oio_lb_selected_item_s *> */
	GPtrArray *selection;

	/* Did we use a fallback slot while polling? */
	gboolean fallback_used : 8;

	/* Shall we check the distance requirements? This will be disabled
	 * automagically if we detect a case where it is not possible to
	 * strictly meet the requirements. */
	gboolean check_distance : 8;

	/* Shall we check the "popularity" of locations when picking
	 * a new item? This is useful to ensure a good balancing on
	 * platforms where there is less locations than targets
	 * (for the specified distance). */
	gboolean check_popularity : 8;

	/* Maximum achievable distance between selected services. */
	guint16 max_dist;
};

static void _local__destroy (struct oio_lb_pool_s *self);

static GError *_local__poll (struct oio_lb_pool_s *self,
		const oio_location_t * avoids,
		oio_lb_on_id_f on_id, gboolean *flawed);

static GError *_local__patch(struct oio_lb_pool_s *self,
		const oio_location_t * avoids,
		const oio_location_t * known,
		oio_lb_on_id_f on_id, gboolean *flawed);

static struct oio_lb_item_s *_local__get_item(struct oio_lb_pool_s *self,
		const char *id);

static struct oio_lb_pool_vtable_s vtable_LOCAL =
{
	.destroy = _local__destroy,
	.poll = _local__poll,
	.patch = _local__patch,
	.get_item = _local__get_item
};

static struct _lb_item_s *
_item_make (oio_location_t location, const char *id, const char *addr)
{
	struct _lb_item_s *out = g_malloc0(sizeof(struct _lb_item_s));
	out->location = location;
	g_strlcpy(out->addr, addr, sizeof(out->addr));
	g_strlcpy(out->id, id, sizeof(out->id));
	return out;
}

void
oio_lb_selected_item_free(struct oio_lb_selected_item_s *_item)
{
	g_free((char *) _item->expected_slot);
	g_free((char *) _item->final_slot);
	g_free(_item);
}

static struct oio_lb_selected_item_s *
_item_select(const struct _lb_item_s *src)
{
	struct oio_lb_selected_item_s *res =  g_malloc0(sizeof *res);
	if (src != NULL) {
		res->item = g_malloc0(sizeof(struct oio_lb_item_s));
		g_strlcpy(res->item->addr, src->addr, sizeof(res->item->addr));
		g_strlcpy(res->item->id, src->id, sizeof(res->item->id));
		res->item->location = src->location;
		res->item->weight = src->weight;
	}
	return res;
}

static void
_selected_item_free(struct oio_lb_selected_item_s *src)
{
	g_free((gpointer)src->item);
	g_free((gpointer)src->expected_slot);
	g_free((gpointer)src->final_slot);
	memset(src, 0, sizeof(*src));
	g_free(src);
}

static struct oio_lb_slot_s *
oio_lb_world__get_slot_unlocked(struct oio_lb_world_s *world, const char *name)
{
	EXTRA_ASSERT (world != NULL);
	EXTRA_ASSERT (oio_str_is_set(name));
	return g_tree_lookup (world->slots, name);
}

static guint
oio_lb_world__count_slot_items_unlocked(struct oio_lb_world_s *self,
		const char *name)
{
	guint len = 0;
	struct oio_lb_slot_s *slot = oio_lb_world__get_slot_unlocked(self, name);
	if (slot)
		len = slot->items->len;
	return len;
}

#define CSLOT(p) ((const struct _slot_item_s*)(p))
#define CITEM(p) CSLOT(p)->item
#define TAB_ITEM(t,i)  g_array_index ((t), struct _slot_item_s, i)
#define SLOT_ITEM(s,i) TAB_ITEM (s->items, i)

static guint _search_first_at_location(GArray *tab, const oio_location_t needle,
		const guint start, const guint end);

guint32
djb_hash_str0(const gchar *str)
{
	guint32 hash = 5381;
	guint32 c = 0;
	while ((c = *str++))
		hash = ((hash << 5) + hash) + c;
	return hash;
}

struct hash_len_s
djb_hash_str(const gchar * b)
{
	struct hash_len_s hl = {.h = 5381,.l = 0 };
	for (; b[hl.l]; ++hl.l)
		hl.h = ((hl.h << 5) + hl.h) ^ (guint32) (b[hl.l]);
	return hl;
}

guint32
djb_hash_buf(const guint8 * b, register gsize bs)
{
	register guint32 h = 5381;
	for (register gsize i = 0; i < bs; ++i)
		h = ((h << 5) + h) ^ (guint32) (b[i]);
	return h;
}

/** Gets the number of elements in a GData. */
static guint
oio_ext_gdatalist_length(GData **datalist)
{
	guint counter = 0;
	void _datalist_count(GQuark key_id UNUSED,
			gpointer data UNUSED, gpointer udata UNUSED) {
		counter++;
	}
	g_datalist_foreach(datalist, _datalist_count, NULL);
	return counter;
}

/* Take djb2 hash of each part of the '.'-separated string,
 * keep the 16 LSB of each hash to build a 64b integer. */
oio_location_t
location_from_dotted_string(const char *dotted)
{
	gchar **toks = g_strsplit(dotted, ".", OIO_LB_LOC_LEVELS);
	oio_location_t location = 0;
	int ntoks = 0;
	// according to g_strsplit documentation, toks cannot be NULL
	for (gchar **tok = toks; *tok; tok++, ntoks++) {
		location = (location << OIO_LB_BITS_PER_LOC_LEVEL) |
				(djb_hash_str0(*tok) & 0xFFFF);
	}
	g_strfreev(toks);
	return location;
}

uint32_t
key_from_loc_level(oio_location_t loc, int level)
{
	uint32_t key =
			((loc >> (level * OIO_LB_BITS_PER_LOC_LEVEL)) + 1) & 0xFFFFFFFF;
	if (level < 2)
		key += (loc >> (2 * OIO_LB_BITS_PER_LOC_LEVEL)) * OIO_LB_SHUFFLE_JUMP;
	return key;
}

static int
_compare_stored_items_by_location (const void *k0, const void *k)
{
	register const oio_location_t v0 = CITEM(k0)->location;
	register const oio_location_t v = CITEM(k)->location;
	return CMP(v0,v);
}

static inline guint16
_dist_to_bit_shift(guint16 dist, gboolean nearby_mode)
{
	return (dist - (!nearby_mode)) * OIO_LB_BITS_PER_LOC_LEVEL;
}

static gboolean
_item_is_too_close(const oio_location_t * avoids,
		const oio_location_t item, const guint16 distance)
{
	if (!avoids || distance == 0)
		return FALSE;
	const guint16 bit_shift = _dist_to_bit_shift(distance, FALSE);
	const oio_location_t loc = item >> bit_shift;
	for (const oio_location_t *pp=avoids; *pp; ++pp) {
		if (loc == (*pp >> bit_shift))
			return TRUE;
	}
	return FALSE;
}

static gboolean
_item_is_too_far(const oio_location_t *known,
		const oio_location_t item, const guint16 distance)
{
	if (!known || distance > OIO_LB_LOC_LEVELS)
		return FALSE;
	const guint16 bit_shift = _dist_to_bit_shift(distance, TRUE);
	const oio_location_t loc = item >> bit_shift;
	for (const oio_location_t *pp=known; *pp; ++pp) {
		if (loc != (*pp >> bit_shift))
			return TRUE;
	}
	return FALSE;
}

static guint16
_find_min_dist(const oio_location_t *known,
		const oio_location_t item, guint16 max_dist)
{
	guint16 dist = max_dist;
	while (_item_is_too_close(known, item, dist)) {
		dist--;
	}
	return dist;
}

static void
__attribute__ ((format (printf, 1, 2)))
_warn_dirty_poll(const char *fmt, ...)
{
	/* Initiate the mutex */
	static volatile guint lazy_init = 1;
	static GMutex lock = {};
	if (lazy_init) {
		if (g_atomic_int_compare_and_exchange(&lazy_init, 1, 0))
			g_mutex_init(&lock);
	}

	if (g_mutex_trylock(&lock)) {
		/* If the mutex is already held by another thread, an alert is maybe
		 * going to be sent. No need to check if we need a strong level, that
		 * check will be performed by the other thread, and there is even no
		 * need to send any trace... */
		static volatile gint64 last_alert = 0;
		const gint64 now = oio_ext_monotonic_time();

		GLogLevelFlags lvl = GRID_LOGLVL_DEBUG;
		if (last_alert < OLDEST(now, 5 * G_TIME_SPAN_MINUTE))
			lvl = GRID_LOGLVL_WARN;
		last_alert = now;
		g_mutex_unlock(&lock);

		va_list va;
		va_start(va, fmt);
		g_logv(G_LOG_DOMAIN, lvl, fmt, va);
		va_end(va);
	}
}

static gboolean
_item_is_too_popular(struct polling_ctx_s *ctx, const oio_location_t item,
		struct oio_lb_slot_s *slot)
{
	for (int level = 1; level <= 3; level++) {
		GQuark key = key_from_loc_level(item, level);
		// How many different items there is under this level
		guint32 n_leafs = GPOINTER_TO_UINT(
				g_datalist_id_get_data(&(slot->items_by_loc[level]), key));
		if (unlikely(n_leafs == 0)) {
			_warn_dirty_poll("BUG: %s: LB reload not followed by rehash, "
					"item %"OIO_LOC_FORMAT" not found at level %d",
					__FUNCTION__, item, level);
			n_leafs = 1;
		} else if (unlikely(n_leafs > slot->items->len)) {
			_warn_dirty_poll("BUG: %s: LB reload not followed by rehash, "
					"more different locations than items in the slot %s "
					"(%u/%u)",
					__FUNCTION__, slot->name, n_leafs, slot->items->len);
			n_leafs = slot->items->len;
		}
		// How often the location has been chosen
		guint32 popularity = GPOINTER_TO_UINT(
				g_datalist_id_get_data(ctx->counters + level, key));
		// Maximum number of elements with this location that we can take
		guint32 max = 1 + (ctx->n_targets - 1) / (slot->items->len / n_leafs);

		// This gives better results on well balanced platforms,
		// but is not resilient to service failures.
		//guint32 max = 1 + (ctx->n_targets - 1) / slot->locs_by_level[level];

		GRID_TRACE("At level %d, %08X has popularity: %u, leafs: %u, max: %u",
				level, key, popularity, n_leafs, max);
		if (popularity >= max) {
			// TODO: return the level to optimize the next jump
			return TRUE;
		}
	}
	return FALSE;
}

static void
_slot_flush(struct oio_lb_slot_s *slot)
{
	if (!slot)
		return;
	if (slot->items) {
		const guint max = slot->items->len;
		for (guint i = 0; i<max; ++i) { /* unref all the elements */
			struct _slot_item_s *si = &SLOT_ITEM(slot,i);
			struct _lb_item_s *it = si->item;
			if (NULL != it) {
				EXTRA_ASSERT(it->refcount > 0);
				-- it->refcount;
			}
			si->acc_weight = 0;
			si->item = NULL;
		}
		g_array_set_size(slot->items, 0);
	}
}

static void
_slot_destroy (struct oio_lb_slot_s *slot)
{
	if (!slot)
		return;
	if (slot->items) {
		_slot_flush(slot);
		g_array_free (slot->items, TRUE);
		slot->items = NULL;
	}
	for (int level = 1; level < OIO_LB_LOC_LEVELS; level++) {
		g_datalist_clear(&(slot->items_by_loc[level]));
	}
	oio_str_clean (&slot->name);
	slot->world = NULL;
	g_free (slot);
}


static const struct _lb_item_s *
_slot_get (struct oio_lb_slot_s *slot, const int i)
{
	return SLOT_ITEM(slot,i).item;
}

static inline gboolean
_slot_needs_rehash (const struct oio_lb_slot_s * const slot)
{
	return BOOL(slot->flag_dirty_order) || BOOL(slot->flag_dirty_weights);
}

static void
_level_datalist_incr_loc(GData **counters, oio_location_t loc)
{
	for (int level = 1; level < OIO_LB_LOC_LEVELS; level++) {
		GData **counter = counters + level;
		GQuark key = key_from_loc_level(loc, level);
		// Will be 0 (NULL) if key does not exist
		guint32 count = GPOINTER_TO_UINT(
				g_datalist_id_get_data(counter, key));
		count++;
		g_datalist_id_set_data(counter, key, GUINT_TO_POINTER(count));
	}
}

static void
_slot_rehash (struct oio_lb_slot_s *slot)
{
	if (slot->flag_dirty_order) {
		slot->flag_dirty_order = 0;
		slot->flag_dirty_weights = 1;
		g_array_sort(slot->items, _compare_stored_items_by_location);

		for (int level = 1; level < OIO_LB_LOC_LEVELS; level++) {
			g_datalist_clear(&(slot->items_by_loc[level]));
			// No need to call g_datalist_init()
		}
		for (guint i = 0; i < slot->items->len; i++) {
			struct _slot_item_s *si = &SLOT_ITEM(slot, i);
			_level_datalist_incr_loc(slot->items_by_loc, si->item->location);
		}
		for (int level = 1; level < OIO_LB_LOC_LEVELS; level++) {
			slot->locs_by_level[level] =
					oio_ext_gdatalist_length(&(slot->items_by_loc[level]));
		}

# ifdef HAVE_EXTRA_DEBUG
		if (unlikely(GRID_TRACE_ENABLED())) {
			void _display(GQuark k, gpointer data, gpointer u) {
				guint level = GPOINTER_TO_UINT(u);
				oio_location_t loc = (GPOINTER_TO_UINT(k) - 1);
				GRID_TRACE("%0*lX prefix has %u services",
						4 * (OIO_LB_LOC_LEVELS - level),
						loc, GPOINTER_TO_UINT(data));
			}
			for (int i = 1; i < OIO_LB_LOC_LEVELS; i++)
				g_datalist_foreach(
						&slot->items_by_loc[i], _display, GUINT_TO_POINTER(i));
		}
#endif
	}

	if (slot->flag_dirty_weights) {
		slot->flag_dirty_weights = 0;
		guint32 sum = 0;
		const guint max = slot->items->len;
		for (guint i=0; i<max ;++i) {
			struct _slot_item_s *si = &SLOT_ITEM(slot,i);
			sum += si->item->weight;
			si->acc_weight = sum;
		}
		slot->sum_weight = sum;
	}

	/* 2^31-1 used to be the default jump, and was giving good results,
	 * except in some situations.
	 * Now we try to find a number which is:
	 * - prime with the number of items;
	 * - about in the middle of the range. */
	slot->jump = OIO_LB_SHUFFLE_JUMP;
	guint64 low = slot->items->len / 3;
	guint64 high = slot->items->len - low;
	for (int i = 0; slot->items->len > 0 && _prime_numbers[i] != 0u; i++) {
		guint64 jump_mod = _prime_numbers[i] % slot->items->len;
		if (jump_mod != 1 && jump_mod != slot->items->len - 1 &&
				jump_mod > low && jump_mod < high) {
			slot->jump = jump_mod;
			GRID_TRACE("Selected jump: %"G_GUINT64_FORMAT, jump_mod);
			break;
		}
	}
}

/* return the position of the stored_item with the closest <acc_weight> to
 * the value of <needle> */
static int
_search_closest_weight (GArray *tab, const guint32 needle,
		const guint start, const guint end)
{
	EXTRA_ASSERT (start < tab->len);
	EXTRA_ASSERT (end < tab->len);
	if (start >= end)
		return end;
	const guint i_pivot = start + ((end - start) / 2);
	const guint32 w_pivot = TAB_ITEM(tab,i_pivot).acc_weight;
	GRID_TRACE2("%s needle=%"G_GUINT32_FORMAT" start=%u end=%u"
			" i=%d w_pivot=%"G_GUINT32_FORMAT,
			__FUNCTION__, needle, start, end, i_pivot, w_pivot);
	if (w_pivot == needle)
		return i_pivot;
	if (w_pivot > needle)
		return _search_closest_weight (tab, needle, start, i_pivot);
	return _search_closest_weight (tab, needle, i_pivot+1, end);
}

static struct oio_lb_selected_item_s *
_accept_item(struct oio_lb_slot_s *slot, const guint16 distance,
		gboolean reversed, struct polling_ctx_s *ctx, guint i)
{
	const struct _lb_item_s *item = _slot_get (slot, i);
	const oio_location_t loc = item->location;
	// Check the item is not in "avoids" list
	if (_item_is_too_close(ctx->avoids, loc, 1))
		return NULL;
	if (reversed) {
		// Check the item is not too far from already polled items
		if (_item_is_too_far(ctx->polled, loc, distance))
			return NULL;
		// Check item has not been already polled
		if (_item_is_too_close(ctx->polled, loc, 1))
			return NULL;
	} else {
		// Check the item is not too close to already polled items
		if (_item_is_too_close(ctx->polled, loc,
				ctx->check_distance? distance : 1))
			return NULL;
		// Check the item has not been chosen too much already
		if (ctx->check_popularity && _item_is_too_popular(ctx, loc, slot))
			return NULL;
	}
	GRID_TRACE("Accepting item %s (0x%"OIO_LOC_FORMAT") from slot %s",
			item->id, loc, slot->name);

	struct oio_lb_selected_item_s *selected = _item_select(item);
	/* In case we do not enforce the distance check, we still need to find
	 * the lowest distance reached, for hypothetical future improvement. */
	if (ctx->check_distance) {
		selected->final_dist = distance;
	} else {
		selected->final_dist = _find_min_dist(ctx->polled,
				selected->item->location, ctx->max_dist);
	}

	*(ctx->next_polled) = loc;

	_level_datalist_incr_loc(ctx->counters, loc);

	return selected;
}

/* Perform a weighted-random polling in the slot.
 * Starting at the "closest" match, perform a shuffled lookup and for
 * each item check the polled item is not in the set to be avoided.
 * The purpose of the shuffled lookup is to jump to an item with
 * a distant location. */
static struct oio_lb_selected_item_s *
_local_slot__poll(struct oio_lb_slot_s *slot, const guint16 distance,
		gboolean reversed, struct polling_ctx_s *ctx)
{
	if (unlikely(_slot_needs_rehash(slot)))
		_warn_dirty_poll("BUG: %s: LB reload not followed by rehash", __FUNCTION__);

	GRID_TRACE2(
			"%s slot=%s sum=%"G_GUINT32_FORMAT
			" items=%d dist=%"G_GUINT16_FORMAT,
			__FUNCTION__, slot->name, slot->sum_weight, slot->items->len,
			distance);

	if (slot->items->len == 0) {
		GRID_TRACE2("%s slot empty", __FUNCTION__);
		return NULL;
	}
	if (slot->sum_weight == 0) {
		GRID_TRACE2("%s no service available", __FUNCTION__);
		return NULL;
	}

	/* If we need to pick more items than the number of different locations,
	 * we can disable the distance checks, and rely only on the "popularity"
	 * mechanism.
	 * XXX: here we compare the overall number of targets to the number
	 * of different locations IN THE CURRENT SLOT. We bet that in most
	 * pools there will be only one targetted slot. */
	if (!reversed && ctx->check_distance && distance > 1) {
		guint16 level = distance - 1;
		if (ctx->n_targets > slot->locs_by_level[level]) {
			GRID_TRACE("%u targets and %u locations at level %u: "
					"disabling distance check",
					ctx->n_targets, slot->locs_by_level[level], level);
			ctx->check_distance = FALSE;
		}
	}

	/* get the closest */
	guint32 random_weight = g_random_int_range (0, slot->sum_weight);
	int i = _search_closest_weight (slot->items, random_weight, 0,
			slot->items->len - 1);
	GRID_TRACE2("%s random_weight=%"G_GUINT32_FORMAT" at %d",
			__FUNCTION__, random_weight, i);
	EXTRA_ASSERT (i >= 0);
	EXTRA_ASSERT ((guint)i < slot->items->len);

	guint iter = 0;
	struct oio_lb_selected_item_s *selected = NULL;
	while (iter++ < slot->items->len) {
		if ((selected =
				_accept_item(slot, distance, reversed, ctx, i))) {
			return selected;
		}
		i = (i + slot->jump) % slot->items->len;
	}

	GRID_TRACE("%s avoided everything in slot=%s", __FUNCTION__, slot->name);
	return NULL;
}

static struct oio_lb_selected_item_s *
_local_target__poll(struct oio_lb_pool_LOCAL_s *lb,
		const char *target, guint16 distance, struct polling_ctx_s *ctx)
{
	GRID_TRACE2("%s pool=%s dist=%u target=%s",
			__FUNCTION__, lb->name, distance, target);
	gboolean fallback = FALSE;
	struct oio_lb_selected_item_s *selected = NULL;

	/* Each target is a sequence of '\0'-separated strings, terminated with
	 * an empty string. Each string is the name of a slot.
	 * In most case we should not loop and consider only the first slot.
	 * The other slots are fallbacks. */
	for (const char *name = target; *name; name += 1+strlen(name)) {
		struct oio_lb_slot_s *slot = oio_lb_world__get_slot_unlocked(
				lb->world, name);
		if (!slot) {
			GRID_DEBUG ("Slot [%s] not ready", name);
		} else if ((selected =
				_local_slot__poll(slot, distance, lb->nearby_mode, ctx))) {
			selected->expected_slot = g_strdup(target);
			selected->final_slot = g_strdup(name);
			break;
		}
		fallback = TRUE;
	}
	if (selected && fallback)
		ctx->fallback_used = TRUE;
	return selected;
}

static GError*
_local__poll (struct oio_lb_pool_s *self,
		const oio_location_t * avoids,
		oio_lb_on_id_f on_id,
		gboolean *flawed)
{
	return _local__patch(self, avoids, NULL, on_id, flawed);
}

static struct oio_lb_selected_item_s*
_local_target__is_satisfied(struct oio_lb_pool_LOCAL_s *lb,
		const char *target, struct polling_ctx_s *ctx,
		gboolean strict)
{
	struct oio_lb_selected_item_s *selected = NULL;

	if (!*(ctx->next_polled))
		return NULL;

	/* Whatever the service is, the client provided it only for its location.
	 * We don't check if it really exists, and consider this special target
	 * as satisfied by default. */
	if (!g_strcmp0(target, OIO_LB_JOKER_SVC_TARGET)) {
		selected = _item_select(NULL);
		selected->expected_slot = g_strdup(target);
		return selected;
	}

	/* Iterate over the slots of the target to find if one of the
	** already known locations is inside, and thus satisfies the target. */
	for (const char *name = target; *name; name += strlen(name)+1) {
		struct oio_lb_slot_s *slot = oio_lb_world__get_slot_unlocked(
				lb->world, name);
		if (!slot) {
			GRID_DEBUG ("Slot [%s] not ready", name);
			continue;
		}
		if (unlikely(_slot_needs_rehash(slot))) {
			_warn_dirty_poll("BUG: %s: LB reload not followed by rehash",
					__FUNCTION__);
		}
		// FIXME(FVE): input should be service IDs, not locations.
		oio_location_t *known = ctx->next_polled;
		do {
			guint pos = _search_first_at_location(slot->items,
					*known, 0, slot->items->len-1);
			if (pos != (guint)-1) {
				/* The current item is in a slot referenced by our target.
				** Place this item at the beginning of ctx->next_polled so
				** we won't consider it during the next call. */
				if (known != ctx->next_polled) {
					oio_location_t prev = *(ctx->next_polled);
					*(ctx->next_polled) = *known;
					*known = prev;
				}
				// The client does not expect already known services.
				//const struct _lb_item_s *item = _slot_get(slot, pos);
				//selected = _item_select(item);
				selected = _item_select(NULL);
				selected->expected_slot = g_strdup(target);
				selected->final_slot = g_strdup(name);
				return selected;
			}
		} while (*(++known));

		if (strict) {
			// Fallbacks not allowed.
			break;
		}
	}
	return NULL;
}

static void
_match_known_services_with_targets(struct oio_lb_pool_LOCAL_s *lb,
		struct polling_ctx_s *ctx, gchar **unmatched)
{
	EXTRA_ASSERT(unmatched != NULL);
	for (gchar **ptarget = lb->targets; *ptarget; ++ptarget) {
		struct oio_lb_selected_item_s *selected = NULL;
		selected = _local_target__is_satisfied(lb, *ptarget, ctx, TRUE);
		if (selected) {
			++(ctx->next_polled);
			g_ptr_array_add(ctx->selection, selected);
		} else {
			*unmatched = *ptarget;
			unmatched++;
		}
	}
	*unmatched = NULL;
}

static GError*
_local__patch(struct oio_lb_pool_s *self,
		const oio_location_t *avoids, const oio_location_t *known,
		oio_lb_on_id_f on_id, gboolean *flawed)
{
	struct oio_lb_pool_LOCAL_s *lb = (struct oio_lb_pool_LOCAL_s *) self;
	EXTRA_ASSERT(lb != NULL);
	EXTRA_ASSERT(lb->vtable == &vtable_LOCAL);
	EXTRA_ASSERT(lb->world != NULL);
	EXTRA_ASSERT(lb->targets != NULL);
	EXTRA_ASSERT(lb->min_dist >= 1);

	/* Count the expected targets to build a temp storage for
	 * polled locations */
	guint count_targets = 0;
	for (gchar **ptarget = lb->targets; *ptarget; ++ptarget)
		count_targets++;

	/* Copy the array of known locations because we don't know
	 * if its allocated length is big enough */
	oio_location_t polled[count_targets+1];
	guint i = 0;
	for (; known && known[i]; i++)
		polled[i] = known[i];
	for (; i < count_targets; i++)
		polled[i] = 0;

	/* In normal mode (resp. nearby mode), distance starts high
	 * (resp. low), because we want services far from (resp. close to)
	 * each other. Then we reduce (resp. increase) the distance and thus
	 * have more chances to find services matching the other criteria. */
	guint16 max_dist = MIN(lb->world->abs_max_dist, lb->initial_dist);
	guint16 start_dist = lb->nearby_mode? lb->min_dist : max_dist;
	guint16 end_dist = (lb->nearby_mode? max_dist + 1 : lb->min_dist - 1);
	guint16 reached_dist = start_dist;

	struct polling_ctx_s ctx = {
		.avoids = avoids,
		.polled = (const oio_location_t *) polled,
		.next_polled = polled,
		.n_targets = count_targets,
		.check_distance = TRUE,
		.check_popularity = TRUE,
		.max_dist = max_dist,
		.selection = g_ptr_array_new_with_free_func(
			(GDestroyNotify)_selected_item_free),
	};

	for (int level = 1; level < OIO_LB_LOC_LEVELS; level++) {
		g_datalist_init(&ctx.counters[level]);
	}

	gchar *unmatched_targets[count_targets+1];
	_match_known_services_with_targets(lb, &ctx, unmatched_targets);

	gint16 incr = lb->nearby_mode? 1 : -1;
	guint count = 0;
	GError *err = NULL;
<<<<<<< HEAD
	for (gchar **ptarget = unmatched_targets; *ptarget; ++ptarget) {
=======
	g_rw_lock_reader_lock(&lb->world->lock);
	for (gchar **ptarget = lb->targets; *ptarget; ++ptarget) {
>>>>>>> 23a35924
		struct oio_lb_selected_item_s *selected = NULL;
		selected = _local_target__is_satisfied(lb, *ptarget, &ctx, FALSE);
		guint16 dist;
		for (dist = start_dist; !selected && dist != end_dist; dist += incr) {
			selected = _local_target__poll(lb, *ptarget, dist, &ctx);
		}
		dist -= incr;
		if ((lb->nearby_mode && dist > reached_dist) ||
				(!lb->nearby_mode && dist < reached_dist))
			reached_dist = dist;
		if (!selected) {
			/* the strings are '\0' separated, printf won't display them */
			err = NEWERROR(CODE_POLICY_NOT_SATISFIABLE, "no service polled "
					"from [%s], %u/%d services polled, %u services in slot",
					*ptarget, count, count_targets,
					oio_lb_world__count_slot_items_unlocked(
						lb->world, *ptarget));
			break;
		}
		++ctx.next_polled;
		++count;
		g_ptr_array_add(ctx.selection, selected);
	}
	void _set_expected_dist(gpointer element, gpointer udata UNUSED) {
		struct oio_lb_selected_item_s *sel = element;
		sel->expected_dist = start_dist;
		sel->warn_dist = lb->warn_dist;
	}
<<<<<<< HEAD
	g_ptr_array_foreach(ctx.selection, _set_expected_dist, NULL);
=======
	g_rw_lock_reader_unlock(&lb->world->lock);
>>>>>>> 23a35924

	if (unlikely(GRID_DEBUG_ENABLED())) {
		// FIXME: there is similar code in _slot_rehash()
		void _display(GQuark k, gpointer data, gpointer u) {
			guint level = GPOINTER_TO_UINT(u);
			oio_location_t loc = (GPOINTER_TO_UINT(k) - 1);
			GRID_DEBUG("%0*" G_GINT64_MODIFIER "X selected %u times",
					4 * (OIO_LB_LOC_LEVELS - level),
					loc, GPOINTER_TO_UINT(data));
		}
		for (int level = 1; level < OIO_LB_LOC_LEVELS; level++)
			g_datalist_foreach(&ctx.counters[level],
					_display, GUINT_TO_POINTER(level));
		i = 0;
		void _display_selected(gpointer element, gpointer udata UNUSED) {
			struct oio_lb_selected_item_s *sel = element;
			GRID_DEBUG("Selected %s at loc %016"G_GINT64_MODIFIER
					"X, dist: %u/%u/%u, slot: %s/%s",
					sel->item? sel->item->id : "known service",
					sel->item? sel->item->location : polled[i],
					sel->final_dist, sel->warn_dist, sel->expected_dist,
					sel->final_slot, sel->expected_slot);
			i++;
		}
		g_ptr_array_foreach(ctx.selection, _display_selected, NULL);
	}

	for (int level = 1; level < OIO_LB_LOC_LEVELS; level++) {
		g_datalist_clear(&ctx.counters[level]);
	}
	if (err != NULL) {
		GRID_WARN("%s", err->message);
	} else {
		if (flawed) {
			GRID_DEBUG(
					"nearby_mode=%d, reached_dist=%u, "
					"warn_dist=%u, fallbacks=%d",
					lb->nearby_mode, reached_dist,
					lb->warn_dist, ctx.fallback_used);
			*flawed = (lb->nearby_mode && reached_dist >= lb->warn_dist) ||
					(!lb->nearby_mode && reached_dist <= lb->warn_dist) ||
					ctx.fallback_used;
		}
		void _forward(struct oio_lb_selected_item_s *sel, gpointer udata) {
			if (sel->item)
				on_id(sel, udata);
			// Do not forward "known" items (sel->item == NULL)
		}
		// FIXME(FVE): change signature, specify last parameter
		g_ptr_array_foreach(ctx.selection, (GFunc)_forward, NULL);
	}
	g_ptr_array_free(ctx.selection, TRUE);
	return err;
}

struct oio_lb_item_s *
_local__get_item(struct oio_lb_pool_s *self,
		const char *id)
{
	EXTRA_ASSERT (self != NULL);
	struct oio_lb_pool_LOCAL_s *lb = (struct oio_lb_pool_LOCAL_s *) self;
	// TODO: refine this: look only in slots targeted by the pool
	return oio_lb_world__get_item(lb->world, id);
}

static void
_local__destroy (struct oio_lb_pool_s *self)
{
	EXTRA_ASSERT (self != NULL);
	struct oio_lb_pool_LOCAL_s *lb = (struct oio_lb_pool_LOCAL_s *) self;
	EXTRA_ASSERT (lb->vtable == &vtable_LOCAL);
	g_strfreev (lb->targets);
	oio_str_clean (&lb->name);
	g_free (lb);
}

void
oio_lb_world__add_pool_target (struct oio_lb_pool_s *self, const char *to)
{
	EXTRA_ASSERT (self != NULL);
	struct oio_lb_pool_LOCAL_s *lb = (struct oio_lb_pool_LOCAL_s *) self;
	EXTRA_ASSERT (lb->vtable == &vtable_LOCAL);
	EXTRA_ASSERT (lb->world != NULL);
	EXTRA_ASSERT (lb->targets != NULL);

	/* prepare the string to be easy to parse. */
	const size_t tolen = strlen (to);
	gchar *copy = g_malloc (tolen + 2);
	memcpy (copy, to, tolen + 1);
	copy [tolen+1] = '\0';
	for (gchar *p=copy; *p ;) {
		if (!(p = strchr (p, OIO_CSV_SEP_C))) break; else *(p++) = '\0';
	}

	const gsize len = g_strv_length (lb->targets);
	lb->targets = g_realloc (lb->targets, (len+2) * sizeof(gchar*));
	lb->targets [len] = copy;
	lb->targets [len+1] = NULL;
}

void
oio_lb_world__set_pool_option(struct oio_lb_pool_s *self, const char *key,
		const char *value)
{
	EXTRA_ASSERT (self != NULL);
	gchar *endptr = NULL;
	struct oio_lb_pool_LOCAL_s *lb = (struct oio_lb_pool_LOCAL_s *) self;
	if (!key || !*key)
		return;
	if (!strcmp(key, OIO_LB_OPT_MIN_DIST)) {
		guint64 min = g_ascii_strtoull(value, &endptr, 10u);
		if (endptr == value) {
			GRID_WARN("Invalid %s [%s] for pool [%s]",
					OIO_LB_OPT_MIN_DIST, value, lb->name);
		} else if (min < 1 || min > OIO_LB_LOC_LEVELS) {
			GRID_WARN("%s [%s] for pool [%s] out of range [1, %d]",
					OIO_LB_OPT_MIN_DIST, value, lb->name,
					OIO_LB_LOC_LEVELS);
		} else {
			lb->min_dist = min;
		}
	} else if (!strcmp(key, OIO_LB_OPT_MAX_DIST)) {
		guint64 max = g_ascii_strtoull(value, &endptr, 10u);
		if (endptr == value) {
			GRID_WARN("Invalid %s [%s] for pool [%s]",
					OIO_LB_OPT_MAX_DIST, value, lb->name);
		} else if (max < 1 || max > OIO_LB_LOC_LEVELS) {
			GRID_WARN("%s [%s] for pool [%s] out of range [1, %d]",
					OIO_LB_OPT_MAX_DIST, value, lb->name,
					OIO_LB_LOC_LEVELS);
		} else {
			lb->initial_dist = max;
		}
	} else if (!strcmp(key, OIO_LB_OPT_WARN_DIST)) {
		guint64 warn = g_ascii_strtoull(value, &endptr, 10u);
		if (endptr == value) {
			GRID_WARN("Invalid %s [%s] for pool [%s]",
					OIO_LB_OPT_WARN_DIST, value, lb->name);
		} else if (warn > OIO_LB_LOC_LEVELS + 1) {
			GRID_WARN("%s [%s] for pool [%s] out of range [0, %d]",
					OIO_LB_OPT_WARN_DIST, value, lb->name,
					OIO_LB_LOC_LEVELS + 1);
		} else {
			lb->warn_dist = warn;
		}
	} else if (!strcmp(key, OIO_LB_OPT_NEARBY)) {
		lb->nearby_mode = oio_str_parse_bool(value, FALSE);
	} else {
		GRID_WARN("Invalid pool option: %s", key);
	}
}

void
oio_lb_world__add_pool_targets(struct oio_lb_pool_s *self,
		const gchar *targets)
{
	gchar **toks = g_strsplit(targets, OIO_CSV_SEP2, -1);
	for (gchar **num_target = toks; *num_target; num_target++) {
		/* the string is supposed to start with either:
		 * - a number and a comma,
		 * - a parameter key and an equal sign */
		char *equal = strchr(*num_target, '=');
		if (equal) {
			*equal = '\0';
			oio_lb_world__set_pool_option(self, *num_target, equal + 1);
			continue;
		}
		const char *target = strchr(*num_target, OIO_CSV_SEP_C);
		char *end = NULL;
		gint64 count = g_ascii_strtoll(*num_target, &end, 10u);
		if (end != target) {
			count = 1;
			target = *num_target;
		} else {
			target++;
		}
		for (int j = 0; j < count; j++)
			oio_lb_world__add_pool_target(self, target);
	}
	g_strfreev(toks);
}

GString *
oio_lb_world__dump_pool_options(struct oio_lb_pool_s *self)
{
	struct oio_lb_pool_LOCAL_s *lb = (struct oio_lb_pool_LOCAL_s *) self;
	GString *dump = g_string_sized_new(128);
	for (gchar **ptarget = lb->targets; *ptarget; ++ptarget) {
		if (dump->len > 0)
			g_string_append_c(dump, OIO_CSV_SEP2_C);
		g_string_append(dump, "1"OIO_CSV_SEP);
		for (const char *name = *ptarget; *name; name += 1 + strlen(name)) {
			if (name != *ptarget)
				g_string_append_c(dump, OIO_CSV_SEP_C);
			g_string_append(dump, name);
		}
	}

	if (lb->nearby_mode)
		g_string_append_static(dump, OIO_CSV_SEP2"nearby_mode=true");

	g_string_append_printf(dump, "%c%s=%u%c%s=%u",
			OIO_CSV_SEP2_C, OIO_LB_OPT_WARN_DIST, lb->warn_dist,
			OIO_CSV_SEP2_C, OIO_LB_OPT_MIN_DIST, lb->min_dist);

	return dump;
}

/* -------------------------------------------------------------------------- */

struct oio_lb_world_s *
oio_lb_local__create_world (void)
{
	struct oio_lb_world_s *self = g_malloc0 (sizeof(*self));
	g_rw_lock_init(&self->lock);
	self->slots = g_tree_new_full (oio_str_cmp3, NULL,
			g_free, (GDestroyNotify) _slot_destroy);
	self->items = g_tree_new_full (oio_str_cmp3, NULL,
			g_free, g_free);

	/* See at the end of oio_lb_world__feed_slot_unlocked()
	 * for an explanation. */
# ifndef __GNUC__
	self->abs_max_dist = OIO_LB_LOC_LEVELS;
# else
	/* Keep it 0, we will increase it when adding items. */
# endif
	return self;
}

static gboolean
_slot_flush_cb(gpointer k UNUSED, gpointer value, gpointer u UNUSED)
{
	_slot_flush((struct oio_lb_slot_s*)value);
	return FALSE;
}

void
oio_lb_world__flush(struct oio_lb_world_s *self)
{
	if (!self)
		return;

	g_rw_lock_writer_lock(&self->lock);

	if (self->slots) {
		g_tree_foreach(self->slots, _slot_flush_cb, NULL);
	}

	if (self->items) {
		g_tree_unref(self->items);
		self->items = g_tree_new_full (oio_str_cmp3, NULL,
				g_free, g_free);
	}
	_oio_service_id_cache_flush();

	g_rw_lock_writer_unlock(&self->lock);
}

void
oio_lb_world__destroy (struct oio_lb_world_s *self)
{
	if (!self)
		return;
	g_rw_lock_writer_lock(&self->lock);
	if (self->slots) {
		g_tree_destroy (self->slots);
		self->slots = NULL;
	}
	if (self->items) {
		g_tree_destroy (self->items);
		self->items = NULL;
	}
	g_rw_lock_writer_unlock(&self->lock);
	g_rw_lock_clear(&self->lock);
	g_free (self);

	_oio_service_id_cache_flush();
}

struct oio_lb_pool_s *
oio_lb_world__create_pool (struct oio_lb_world_s *world, const char *name)
{
	EXTRA_ASSERT (world != NULL);
	struct oio_lb_pool_LOCAL_s *lb = g_malloc0 (sizeof(struct oio_lb_pool_LOCAL_s));
	lb->vtable = &vtable_LOCAL;
	lb->name = g_strdup (name);
	lb->world = world;
	lb->targets = g_malloc0 (4 * sizeof(gchar*));
	lb->initial_dist = OIO_LB_LOC_LEVELS;
	lb->min_dist = 1;
	lb->nearby_mode = FALSE;
	return (struct oio_lb_pool_s*) lb;
}

static struct oio_lb_slot_s *
_world_create_slot (struct oio_lb_world_s *self, const char *name)
{
	struct oio_lb_slot_s *slot = NULL;
	g_rw_lock_reader_lock(&self->lock);
	slot = oio_lb_world__get_slot_unlocked(self, name);
	g_rw_lock_reader_unlock(&self->lock);
	if (!slot) {
		slot = g_malloc0(sizeof(*slot));
		slot->world = self;
		slot->name = g_strdup(name);
		slot->items = g_array_new(FALSE, TRUE, sizeof(struct _slot_item_s));
		for (int level = 1; level < OIO_LB_LOC_LEVELS; level++) {
			g_datalist_init(&(slot->items_by_loc[level]));
		}
		slot->jump = OIO_LB_SHUFFLE_JUMP;
		GRID_INFO("Creating service slot [%s]", name);
		g_rw_lock_writer_lock(&self->lock);
		g_tree_replace(self->slots, g_strdup(name), slot);
		g_rw_lock_writer_unlock(&self->lock);
	} else {
		GRID_TRACE("Slot [%s] already exists", name);
	}
	return slot;
}

guint
oio_lb_world__count_slots (struct oio_lb_world_s *self)
{
	EXTRA_ASSERT (self != NULL);
	gint nnodes = 0;
	g_rw_lock_reader_lock(&self->lock);
	nnodes = g_tree_nnodes (self->slots);
	g_rw_lock_reader_unlock(&self->lock);
	return nnodes;
}

guint
oio_lb_world__count_items (struct oio_lb_world_s *self)
{
	EXTRA_ASSERT (self != NULL);
	gint nnodes = 0;
	g_rw_lock_reader_lock(&self->lock);
	nnodes = g_tree_nnodes (self->items);
	g_rw_lock_reader_unlock(&self->lock);
	return nnodes;
}

guint
oio_lb_world__count_slot_items(struct oio_lb_world_s *self, const char *name)
{
	EXTRA_ASSERT (self != NULL);
	guint len = 0;
	g_rw_lock_reader_lock(&self->lock);
	len = oio_lb_world__count_slot_items_unlocked(self, name);
	g_rw_lock_reader_unlock(&self->lock);
	return len;
}

struct oio_lb_item_s*
oio_lb_world__get_item(struct oio_lb_world_s *self, const char *id)
{
	struct oio_lb_item_s *item = NULL;
	g_rw_lock_reader_lock(&self->lock);
	struct _lb_item_s *item0 = g_tree_lookup(self->items, id);
	if (item0) {
		item = g_malloc0(sizeof(struct oio_lb_item_s));
		item->location = item0->location;
		item->weight = item0->weight;
		memcpy(item->addr, item0->addr, sizeof(item->addr));
		g_strlcpy(item->id, id, sizeof(item->id));
	}
	g_rw_lock_reader_unlock(&self->lock);
	return item;
}

void
oio_lb_world__create_slot (struct oio_lb_world_s *self, const char *name)
{
	EXTRA_ASSERT (self != NULL);
	EXTRA_ASSERT (oio_str_is_set(name));
	(void) _world_create_slot (self, name);
}

static oio_location_t
_location_at_position (GArray *tab, const guint i)
{
	EXTRA_ASSERT (i < tab->len);
	return TAB_ITEM(tab,i).item->location;
}

static int
_slide_to_first_at_location (GArray *tab, const oio_location_t needle,
		guint i)
{
	EXTRA_ASSERT (needle == _location_at_position(tab,i));
	for (; i>0 ;--i) {
		if (needle != _location_at_position (tab, i-1))
			return i;
	}
	return i;
}

/* return the position of the first item with the same location as the
 * value of <needle> */
static guint
_search_first_at_location (GArray *tab, const oio_location_t needle,
		const guint start, const guint end)
{
	/* No item, answer "not found" */
	if (tab->len == 0)
		return (guint)-1;

	EXTRA_ASSERT (start < tab->len);
	EXTRA_ASSERT (end < tab->len);

	if (start == end) {
		/* not found ? */
		if (needle != _location_at_position (tab, start))
			return (guint)-1;
		return _slide_to_first_at_location (tab, needle, start);
	}

	const int i_pivot = start + ((end - start) / 2);
	if (needle > _location_at_position (tab, i_pivot))
		return _search_first_at_location (tab, needle, i_pivot+1, end);
	return _search_first_at_location (tab, needle, start, i_pivot);
}

static void
oio_lb_world__feed_slot_unlocked(struct oio_lb_world_s *self,
		struct oio_lb_slot_s *slot, const struct oio_lb_item_s *item)
{
	EXTRA_ASSERT (self != NULL);
	EXTRA_ASSERT (item != NULL);
	GRID_TRACE2("> Feeding [%s,%"G_GUINT64_FORMAT"] in slot=%s",
			item->id, item->location, slot->name);

	gboolean found = FALSE;

	slot->generation = self->generation;

	/* ensure the item is known by the world */
	struct _lb_item_s *item0 = g_tree_lookup (self->items, item->id);
	if (!item0) {

		/* Item unknown in the world, so we add it */
		item0 = _item_make (item->location, item->id, item->addr);
		item0->weight = item->weight;
		g_tree_replace (self->items, g_strdup(item0->id), item0);
		_oio_service_id_cache_add_addr(item0->id, item0->addr);

	} else {

		/* Item already known in the world, so update it */
		if (item0->weight != item->weight) {
			item0->weight = item->weight;
			slot->flag_dirty_weights = 1;
		}

		/* look for the slice of items AT THE OLD LOCATION (maybe it changed) */
		guint i0 = (guint)-1;
		if (slot->flag_dirty_order) {
			/* Linear search from the beginning */
			i0 = 0;
		} else if (slot->items->len) {
			/* Binary search, faster when items are sorted */
			i0 = _search_first_at_location (slot->items, item0->location,
					0, slot->items->len-1);
		}

		if (i0 != (guint)-1) {
			/* then iterate on the location to find it precisely. */
			for (guint i=i0; !found && i<slot->items->len ;++i) {
				if (item0 == _slot_get(slot,i)) {
					found = TRUE;
					/* we found the old item, now check the loca matches */
					if (item0->weight <= 0) {
						g_array_remove_index_fast(slot->items, i);
						slot->flag_dirty_order = 1;
					} else {
						SLOT_ITEM(slot,i).generation = self->generation;
						if (item0->location != item->location) {
							item0->location = item->location;
							slot->flag_dirty_order = 1;
						}
					}
				}
			}
		}
	}
	EXTRA_ASSERT (item0 != NULL);

	if (!found && item0->weight > 0) {
		++ item0->refcount;
		struct _slot_item_s fake = {item0, 0, self->generation};
		g_array_append_vals (slot->items, &fake, 1);
		item0 = NULL;
		found = TRUE;
		slot->flag_dirty_order = 1;
		slot->flag_dirty_weights = 1;
	}

	if (slot->flag_rehash_on_update && _slot_needs_rehash (slot))
		_slot_rehash(slot);

	/* This is an optimization to speedup the locations comparisons.
	 * It needs __builtin_clzll which is a GCC builtin. */
# ifdef __GNUC__
	// Actual number of bits used by the location.
	const int n_bits = sizeof(oio_location_t) * 8 -
			__builtin_clzll(item->location? : 1u);
	// Maximum distance between items with this number of bits.
	guint16 max_dist = 1 + (n_bits - 1) / OIO_LB_BITS_PER_LOC_LEVEL;
	if (self->abs_max_dist < max_dist) {
		self->abs_max_dist = max_dist;
		GRID_DEBUG("Absolute max_dist set to %u", max_dist);
	}
# endif
}

void
oio_lb_world__feed_slot (struct oio_lb_world_s *self, const char *name,
		const struct oio_lb_item_s *item)
{
	EXTRA_ASSERT(oio_str_is_set(name));
	g_rw_lock_writer_lock(&self->lock);
	struct oio_lb_slot_s *slot = oio_lb_world__get_slot_unlocked(self, name);
	if (slot)
		oio_lb_world__feed_slot_unlocked(self, slot, item);
	g_rw_lock_writer_unlock(&self->lock);
}

void
oio_lb_world__feed_slot_with_list(struct oio_lb_world_s *self,
		const char *name, GSList *items)
{
	EXTRA_ASSERT(oio_str_is_set(name));
	g_rw_lock_writer_lock(&self->lock);
	struct oio_lb_slot_s *slot = oio_lb_world__get_slot_unlocked(self, name);
	if (slot) {
		for (GSList *cur = items; cur; cur = cur->next) {
			struct oio_lb_item_s *item = cur->data;
			oio_lb_world__feed_slot_unlocked(self, slot, item);
		}
		_slot_rehash(slot);
	}
	g_rw_lock_writer_unlock(&self->lock);
}

void
oio_lb_world__foreach(struct oio_lb_world_s *self, void *udata,
		void (*on_item)(const char *id, const char *addr, void *user_data))
{
	gboolean _on_id(gpointer _key UNUSED, gpointer _item, gpointer data) {
		struct _lb_item_s *item = _item;
		(*on_item)(item->id, item->addr, data);
		return FALSE;
	}
	g_rw_lock_writer_lock(&self->lock);
	g_tree_foreach(self->items, (GTraverseFunc) _on_id, udata);
	g_rw_lock_writer_unlock(&self->lock);
}

static void
_slot_debug (struct oio_lb_slot_s *slot)
{
	GRID_DEBUG("slot=%s num=%u sum=%"G_GUINT32_FORMAT" flags=%d jump=%"
			G_GUINT64_FORMAT" content:",
			slot->name, slot->items->len, slot->sum_weight,
			slot->flag_dirty_weights | slot->flag_dirty_order<<1 |
			slot->flag_rehash_on_update<<2, slot->jump);
	for (guint i = 0; i < slot->items->len; ++i) {
		const struct _slot_item_s *si = &SLOT_ITEM(slot,i);
		GRID_DEBUG ("- [%s,0x%"OIO_LOC_FORMAT"] w=%u/%"G_GUINT32_FORMAT,
				si->item->id, si->item->location, si->item->weight, si->acc_weight);
	}
}

void
oio_lb_world__debug (struct oio_lb_world_s *self)
{
	EXTRA_ASSERT (self != NULL);
	gboolean _on_slot (gchar *name UNUSED, struct oio_lb_slot_s *slot,
			void *i UNUSED) {
		_slot_debug (slot);
		return FALSE;
	}
	g_rw_lock_reader_lock(&self->lock);
	g_tree_foreach (self->slots, (GTraverseFunc)_on_slot, NULL);
	g_rw_lock_reader_unlock(&self->lock);
}

void
oio_lb_world__increment_generation(struct oio_lb_world_s *self)
{
	EXTRA_ASSERT(self != NULL);
	self->generation ++;
}

static inline guint
absolute_delta(register const guint32 u0, register const guint32 u1)
{
	return MIN((u1-u0),(u0-u1));
}

static void
_world_rehash_slots(struct oio_lb_world_s *self)
{
	gboolean _on_slot_rehash(gpointer k UNUSED,
			struct oio_lb_slot_s *slot, gpointer w UNUSED) {
		if (_slot_needs_rehash(slot))
			_slot_rehash(slot);
		return FALSE;
	}
	WRITER_LOCK_DO(&self->lock,
			g_tree_foreach(self->slots, (GTraverseFunc)_on_slot_rehash, self));
}

static void
_world_purge_slot_items(struct oio_lb_world_s *self, guint32 age)
{
	gboolean _on_slot_purge_inside(gpointer k UNUSED,
			struct oio_lb_slot_s *slot, struct oio_lb_world_s *world) {

		guint pre = slot->items->len;
		for (guint i=0; i<slot->items->len ;++i) {
			struct _slot_item_s *si = &SLOT_ITEM(slot, i);
			if (absolute_delta(si->generation, world->generation) > age) {
				EXTRA_ASSERT(si->item->refcount > 0);
				-- si->item->refcount;
				g_array_remove_index_fast(slot->items, i);
				-- i;
			}
		}

		if (pre != slot->items->len) {
			GRID_DEBUG("%u services removed from %s (%u remain)",
					pre - slot->items->len, slot->name, slot->items->len);
			slot->flag_dirty_weights = 1;
			slot->flag_dirty_order = 1;
		}

		if (_slot_needs_rehash(slot))
			_slot_rehash(slot);

		return FALSE;
	}


	WRITER_LOCK_DO(&self->lock, g_tree_foreach(self->slots,
			(GTraverseFunc)_on_slot_purge_inside, self));
}

static void
_world_purge_slots(struct oio_lb_world_s *self, guint32 age)
{
	GSList *slots = NULL;

	gboolean _on_slot_extract(gpointer k UNUSED, struct oio_lb_slot_s *slot,
			gpointer i UNUSED) {
		if (absolute_delta(slot->generation, self->generation) > age)
			slots = g_slist_prepend(slots, slot);
		return FALSE;
	}

	g_rw_lock_writer_lock(&self->lock);
	g_tree_foreach(self->slots, (GTraverseFunc)_on_slot_extract, &slots);
	for (GSList *l=slots; l ;l=l->next) {
		struct oio_lb_slot_s *slot = l->data;
		_slot_flush(slot);
		GRID_DEBUG("LB removed slot %s", slot->name);
		g_tree_remove(self->slots, slot->name);
	}
	g_rw_lock_writer_unlock(&self->lock);

	g_slist_free(slots);
}

void
oio_lb_world__purge_old_generations(struct oio_lb_world_s *self)
{
	EXTRA_ASSERT(self != NULL);

	/* TODO(jfs): make that magic numbers become a variable */
	_world_purge_slot_items(self, 0);
	_world_purge_slots(self, 0);

	/* it is currently highly probable a service that disappeared will come
	 * back soon. So we don't purge the items yet. */
}

void
oio_lb_world__rehash_all_slots(struct oio_lb_world_s *self)
{
	EXTRA_ASSERT(self != NULL);

	_world_rehash_slots(self);
}


/* -- LB pools management ------------------------------------------------- */

struct oio_lb_s *
oio_lb__create()
{
	struct oio_lb_s *lb = g_malloc0(sizeof(struct oio_lb_s));
	g_rw_lock_init(&lb->lock);
	lb->pools = g_hash_table_new_full(g_str_hash, g_str_equal,
			NULL, (GDestroyNotify)oio_lb_pool__destroy);
	return lb;
}

void
oio_lb__clear(struct oio_lb_s **lb)
{
	struct oio_lb_s *lb2 = *lb;
	g_rw_lock_writer_lock(&lb2->lock);
	*lb = NULL;
	g_hash_table_destroy(lb2->pools);
	lb2->pools = NULL;
	g_rw_lock_writer_unlock(&lb2->lock);
	g_rw_lock_clear(&lb2->lock);
	memset(lb2, 0, sizeof(struct oio_lb_s));
	g_free(lb2);
}

void
oio_lb__force_pool(struct oio_lb_s *lb, struct oio_lb_pool_s *pool)
{
	struct oio_lb_pool_abstract_s *apool = (struct oio_lb_pool_abstract_s *)pool;
	g_rw_lock_writer_lock(&lb->lock);
	g_hash_table_replace(lb->pools, (gpointer)apool->name, apool);
	g_rw_lock_writer_unlock(&lb->lock);
}

gboolean
oio_lb__has_pool(struct oio_lb_s *lb, const char *name)
{
	EXTRA_ASSERT(name != NULL);
	gboolean res = FALSE;
	g_rw_lock_reader_lock(&lb->lock);
	res = (g_hash_table_lookup(lb->pools, name) != NULL);
	g_rw_lock_reader_unlock(&lb->lock);
	return res;
}

GError*
oio_lb__poll_pool(struct oio_lb_s *lb, const char *name,
		const oio_location_t * avoids, oio_lb_on_id_f on_id,
		gboolean *flawed)
{
	EXTRA_ASSERT(name != NULL);
	GError *res = NULL;
	g_rw_lock_reader_lock(&lb->lock);
	struct oio_lb_pool_s *pool = g_hash_table_lookup(lb->pools, name);
	if (pool)
		res = oio_lb_pool__poll(pool, avoids, on_id, flawed);
	else
		res = BADREQ("pool [%s] not found", name);
	g_rw_lock_reader_unlock(&lb->lock);
	return res;
}

GError*
oio_lb__patch_with_pool(struct oio_lb_s *lb, const char *name,
		const oio_location_t *avoids, const oio_location_t *known,
		oio_lb_on_id_f on_id, gboolean *flawed)
{
	EXTRA_ASSERT(name != NULL);
	GError *res = NULL;
	g_rw_lock_reader_lock(&lb->lock);
	struct oio_lb_pool_s *pool = g_hash_table_lookup(lb->pools, name);
	if (pool)
		res = oio_lb_pool__patch(pool, avoids, known, on_id, flawed);
	else
		res = BADREQ("pool [%s] not found", name);
	g_rw_lock_reader_unlock(&lb->lock);
	return res;
}

struct oio_lb_item_s *
oio_lb__get_item_from_pool(struct oio_lb_s *lb, const char *name,
		const char *id)
{
	EXTRA_ASSERT(name != NULL);
	struct oio_lb_item_s *res = NULL;
	g_rw_lock_reader_lock(&lb->lock);
	struct oio_lb_pool_s *pool = g_hash_table_lookup(lb->pools, name);
	if (pool)
		res = oio_lb_pool__get_item(pool, id);
	g_rw_lock_reader_unlock(&lb->lock);
	return res;
}<|MERGE_RESOLUTION|>--- conflicted
+++ resolved
@@ -1098,18 +1098,14 @@
 		g_datalist_init(&ctx.counters[level]);
 	}
 
+	g_rw_lock_reader_lock(&lb->world->lock);
 	gchar *unmatched_targets[count_targets+1];
 	_match_known_services_with_targets(lb, &ctx, unmatched_targets);
 
 	gint16 incr = lb->nearby_mode? 1 : -1;
 	guint count = 0;
 	GError *err = NULL;
-<<<<<<< HEAD
 	for (gchar **ptarget = unmatched_targets; *ptarget; ++ptarget) {
-=======
-	g_rw_lock_reader_lock(&lb->world->lock);
-	for (gchar **ptarget = lb->targets; *ptarget; ++ptarget) {
->>>>>>> 23a35924
 		struct oio_lb_selected_item_s *selected = NULL;
 		selected = _local_target__is_satisfied(lb, *ptarget, &ctx, FALSE);
 		guint16 dist;
@@ -1133,16 +1129,14 @@
 		++count;
 		g_ptr_array_add(ctx.selection, selected);
 	}
+	g_rw_lock_reader_unlock(&lb->world->lock);
+
 	void _set_expected_dist(gpointer element, gpointer udata UNUSED) {
 		struct oio_lb_selected_item_s *sel = element;
 		sel->expected_dist = start_dist;
 		sel->warn_dist = lb->warn_dist;
 	}
-<<<<<<< HEAD
 	g_ptr_array_foreach(ctx.selection, _set_expected_dist, NULL);
-=======
-	g_rw_lock_reader_unlock(&lb->world->lock);
->>>>>>> 23a35924
 
 	if (unlikely(GRID_DEBUG_ENABLED())) {
 		// FIXME: there is similar code in _slot_rehash()
