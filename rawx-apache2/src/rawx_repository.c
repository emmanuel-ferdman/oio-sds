/*
OpenIO SDS rawx-apache2
Copyright (C) 2014 Worldline, as part of Redcurrant
Copyright (C) 2015-2018 OpenIO SAS, as part of OpenIO SDS

This program is free software: you can redistribute it and/or modify
it under the terms of the GNU Affero General Public License as
published by the Free Software Foundation, either version 3 of the
License, or (at your option) any later version.

This program is distributed in the hope that it will be useful,
but WITHOUT ANY WARRANTY; without even the implied warranty of
MERCHANTABILITY or FITNESS FOR A PARTICULAR PURPOSE.  See the
GNU Affero General Public License for more details.

You should have received a copy of the GNU Affero General Public License
along with this program.  If not, see <http://www.gnu.org/licenses/>.
*/

#undef PACKAGE_BUGREPORT
#undef PACKAGE_NAME
#undef PACKAGE_STRING
#undef PACKAGE_TARNAME
#undef PACKAGE_VERSION

#ifdef APR_HAVE_STDIO_H
#include <stdio.h>              /* for sprintf() */
#endif

#include <unistd.h>
#include <sys/xattr.h>

#include <apr.h>
#include <apr_file_io.h>
#include <apr_strings.h>
#include <apr_buckets.h>

#include <httpd.h>
#include <http_log.h>
#include <http_config.h>
#include <http_protocol.h>      /* for ap_set_* (in dav_rawx_set_headers) */
#include <http_request.h>       /* for ap_update_mtime() */
#include <mod_dav.h>

#include <metautils/lib/metautils.h>
#include <metautils/lib/metacomm.h>
#include <cluster/lib/gridcluster.h>
#include <rawx-lib/src/rawx.h>

#include "mod_dav_rawx.h"
#include "rawx_bucket.h"
#include "rawx_repo_core.h"
#include "rawx_internals.h"
#include "rawx_config.h"

struct apr_bucket_type_t chunk_bucket_type = {
	"CHUNK-input",
	5,
	APR_BUCKET_DATA,
	chunk_bucket_destroy,
	chunk_bucket_read,
	apr_bucket_setaside_noop,
	chunk_bucket_split,
	chunk_bucket_copy
};

/* pull this in from the other source file */
/*extern const dav_hooks_locks dav_hooks_locks_fs; */

/* HERE */
/* forward-declare the hook structures */
static const dav_hooks_repository dav_hooks_repository_rawx;

static const dav_hooks_liveprop dav_hooks_liveprop_rawx;

/*
 ** The namespace URIs that we use. This list and the enumeration must
 ** stay in sync.
 */
static const char * const dav_rawx_namespace_uris[] =
{
	"DAV:",
	"http://apache.org/dav/props/",
	NULL        /* sentinel */
};

enum {
	DAV_FS_URI_DAV,            /* the DAV: namespace URI */
	DAV_FS_URI_MYPROPS         /* the namespace URI for our custom props */
};

static const dav_liveprop_spec dav_rawx_props[] =
{
	/* standard DAV properties */
	{
		DAV_FS_URI_DAV,
		"creationdate",
		DAV_PROPID_creationdate,
		0
	},
	{
		DAV_FS_URI_DAV,
		"getcontentlength",
		DAV_PROPID_getcontentlength,
		0
	},
	{
		DAV_FS_URI_DAV,
		"getetag",
		DAV_PROPID_getetag,
		0
	},
	{
		DAV_FS_URI_DAV,
		"getlastmodified",
		DAV_PROPID_getlastmodified,
		0
	},

	/* our custom properties */
	{
		DAV_FS_URI_MYPROPS,
		"executable",
		DAV_PROPID_FS_executable,
		0       /* handled special in dav_rawx_is_writable */
	},

	{ 0, 0, 0, 0 }        /* sentinel */
};

static const dav_liveprop_group dav_rawx_liveprop_group =
{
	dav_rawx_props,
	dav_rawx_namespace_uris,
	&dav_hooks_liveprop_rawx
};

/* --------------------------------------------------------------------
 **
 ** REPOSITORY HOOK FUNCTIONS
 */

/*
RAWX{{
GET /{CHUNKID}
~~~~~~~~~~~~~~

Download a chunk from the target RAWX service.
The chunk ID is given as a token of the URL.
No particular header is expected in the request.
The attributes of the chunk will be returned as headers of the reply.

.. list-table:: URL tokens
   :header-rows: 1
   :widths: 10 20

   * - Token
     - Description
   * - CHUNKID
     - a string of 64 hexadecimal characters


.. list-table:: Request Headers
   :header-rows: 1
   :widths: 10 20

   * - Header
     - Description
   * - Range
     - Both *chunked* and *inline* are managed


.. list-table:: Reply Headers
   :header-rows: 1
   :widths: 10 20

   * - Header
     - Description
   * - X-oio-chunk-meta-full-path
     - A string representing a complete OpenIO URL
   * - X-oio-chunk-meta-container-id
     - String of 64 hexadecimal characters
   * - X-oio-chunk-meta-content-path
     - A string
   * - X-oio-chunk-meta-content-version
     - A strictly positive integer, less than (2^63). That integer SHOULD match the
       number of bytes of the targeted chunk.
   * - X-oio-chunk-meta-content-id
     - String of hexadecimal characters, usually of 32 characters. The only constraint
       is that the length must be even, to be convertible to a binary form.
   * - X-oio-chunk-meta-content-storage-policy
     - A string, no check will be performed, at the RAWX level the string might even
       represent a non-existing storage policy
   * - X-oio-chunk-meta-content-chunk-method
     - A string. At the RAWX level no check will be performed and that string
       might even be an invalid chunk-method description.
   * - X-oio-chunk-meta-metachunk-size
     - A null or positive number
   * - X-oio-chunk-meta-metachunk-hash
     - A string of 32 hexadecimal characters
   * - X-oio-chunk-meta-chunk-id
     - A string of 64 hexadecimal characters that must math the CHUNKID present in
       the URL
   * - X-oio-chunk-meta-chunk-pos
     - Either a positive integer (including 0) or a compound of 2 positive integers
       gathered with a dot.
   * - X-oio-chunk-meta-chunk-size
     - A null or positive integer
   * - X-oio-chunk-meta-chunk-hash
     - A string of 32 hexadecimal characters
   * - X-oio-chunk-meta-oio-version
     - A string describing the versin of the headers.


Example
-------

.. code-block:: http

   GET /CE456217C7DBAC618A7F0EBFBCDB6C8F184ED8ADCBC6F0B6F493A51EE095D86A HTTP/1.1
   Host: 127.0.0.1:6009
   User-Agent: curl/7.55.1


.. code-block:: http

   HTTP/1.1 200 OK
   Date: Tue, 21 Nov 2017 16:19:57 GMT
   Server: Apache
   Last-Modified: Tue, 21 Nov 2017 16:18:29 GMT
   ETag: "55e808daf7710"
   Accept-Ranges: bytes
   Content-Length: 100
   X-oio-chunk-meta-full-path: ACCT/JFS/magic/1511281109448048/5835AF8D805E0500AAB7F6808F50900A
   X-oio-chunk-meta-container-id: 9006CE70B59E5777D6BB410C57944812EB05FCDB5BA85D520A14B3051D1D094F
   X-oio-chunk-meta-content-path: magic
   X-oio-chunk-meta-content-version: 1511281109448048
   X-oio-chunk-meta-content-id: 5835AF8D805E0500AAB7F6808F50900A
   X-oio-chunk-meta-content-storage-policy: EC
   X-oio-chunk-meta-content-chunk-method: ec/algo=liberasurecode_rs_vand,k=6,m=3
   X-oio-chunk-meta-metachunk-size: 111
   X-oio-chunk-meta-metachunk-hash: 272913026300E7AE9B5E2D51F138E674
   X-oio-chunk-meta-chunk-id: CE456217C7DBAC618A7F0EBFBCDB6C8F184ED8ADCBC6F0B6F493A51EE095D86A
   X-oio-chunk-meta-chunk-pos: 0.3
   X-oio-chunk-meta-chunk-size: 100
   X-oio-chunk-meta-chunk-hash: 527EC56D67EF8DA68E3FB93158552272
   X-oio-chunk-meta-oio-version: 4.2

   ...


PUT /{CHUNKID}
~~~~~~~~~~~~~~

Upload a chunk on the target RAWX service.

.. list-table:: URL tokens
   :header-rows: 1
   :widths: 10 20

   * - Token
     - Description
   * - CHUNKID
     - a string of 64 hexadecimal characters


.. list-table:: HTTP Headers
   :header-rows: 1
   :widths: 10 20

   * - Header
     - Description
   * - Transfer-Encoding
     - Both *chunked* and *inline* are managed


.. list-table:: RAWX Headers
   :header-rows: 1
   :widths: 10 20 10

   * - Header
     - Description
     - Mandatory
   * - X-oio-chunk-meta-full-path
     - A string representing a complete OpenIO URL
     - True
   * - X-oio-chunk-meta-container-id
     - String of 64 hexadecimal characters
     - False
   * - X-oio-chunk-meta-content-path
     - A string
     - False
   * - X-oio-chunk-meta-content-version
     - A strictly positive integer, less than (2^63). That integer SHOULD match the
       number of bytes of the targeted chunk.
     - False
   * - X-oio-chunk-meta-content-id
     - String of hexadecimal characters, usually of 32 characters. The only constraint
       is that the length must be even, to be convertible to a binary form.
     - False
   * - X-oio-chunk-meta-content-storage-policy
     - A string, no check will be performed, at the RAWX level the string might even
       represent a non-existing storage policy
     - True
   * - X-oio-chunk-meta-content-chunk-method
     - A string. At the RAWX level no check will be performed and that string
       might even be an invalid chunk-method description.
     - True
   * - X-oio-chunk-meta-metachunk-size
     - A null or positive number
     - True if the storage policy is EC, False otherwise
   * - X-oio-chunk-meta-metachunk-hash
     - A string of 32 hexadecimal characters
     - True if the storage policy is EC, False otherwise
   * - X-oio-chunk-meta-chunk-id
     - A string of 64 hexadecimal characters that must math the CHUNKID present in
       the URL
     - False
   * - X-oio-chunk-meta-chunk-pos
     - Either a positive integer (including 0) or a compound of 2 positive integers
       gathered with a dot.
     - True
   * - X-oio-chunk-meta-chunk-size
     - A null or positive integer
     - False
   * - X-oio-chunk-meta-chunk-hash
     - A string of 32 hexadecimal characters
     - False
   * - X-oio-chunk-meta-oio-version
     - A string describing the versin of the headers.
     - False


Example
-------

.. code-block:: http

   PUT /0123456789ABCDEF0123456789ABCDEF0123456789ABCDEF0123456789ABCDEF HTTP/1.1
   Content-Length: 12345
   X-oio-chunk-meta-full-path: ACCT/JFS/magic/1511281109448048/5835AF8D805E0500AAB7F6808F50900A
   X-oio-chunk-meta-container-id: 9006CE70B59E5777D6BB410C57944812EB05FCDB5BA85D520A14B3051D1D094F
   X-oio-chunk-meta-content-path: magic
   X-oio-chunk-meta-content-version: 1511281109448048
   X-oio-chunk-meta-content-id: 5835AF8D805E0500AAB7F6808F50900A
   X-oio-chunk-meta-content-storage-policy: EC
   X-oio-chunk-meta-content-chunk-method: ec/algo=liberasurecode_rs_vand,k=6,m=3
   X-oio-chunk-meta-metachunk-size: 111
   X-oio-chunk-meta-metachunk-hash: 272913026300E7AE9B5E2D51F138E674
   X-oio-chunk-meta-chunk-id: CE456217C7DBAC618A7F0EBFBCDB6C8F184ED8ADCBC6F0B6F493A51EE095D86A
   X-oio-chunk-meta-chunk-pos: 0.3
   X-oio-chunk-meta-chunk-size: 100
   X-oio-chunk-meta-chunk-hash: 527EC56D67EF8DA68E3FB93158552272
   X-oio-chunk-meta-oio-version: 4.2

   -snip-


.. code-block:: http

   HTTP/1.1 200 OK
   Content-Length: 0



DELETE /{CHUNKID}
~~~~~~~~~~~~~~~~~

Delete a chunk stored on the target RAWX service.

.. list-table:: URL tokens
   :header-rows: 1
   :widths: 10 20

   * - Token
     - Description
   * - CHUNKID
     - a string of 64 hexadecimal characters


Example
-------

.. code-block:: http

   DELETE /0123456789ABCDEF0123456789ABCDEF0123456789ABCDEF0123456789ABCDEF HTTP/1.1
   Content-Length: 0


.. code-block:: http

   HTTP/1.1 204 No content
   Content-Length: 0


}}RAWX
 */
static dav_error *
dav_rawx_get_resource(request_rec *r, const char *root_dir, const char *label,
	int use_checked_in, dav_resource **result_resource)
{
	(void) use_checked_in;
	*result_resource = NULL;

	dav_rawx_server_conf *conf = request_get_server_config(r);

	/* Create private resource context descriptor */
	dav_resource_private ctx = {0};
	ctx.pool = r->pool;
	ctx.request = r;

	dav_error *e = rawx_repo_check_request(r, root_dir, label, use_checked_in,
			&ctx, result_resource);
	/* Return in case we have an error or
	 * if result_resource != null because it was an info request */
	if (e || *result_resource) {
		return e;
	}

	/* Build the hashed path */
	if (conf->hash_width <= 0 || conf->hash_depth <= 0) {
		apr_snprintf(ctx.dirname, sizeof(ctx.dirname),
			"%.*s", (int)sizeof(conf->docroot), conf->docroot);
	} else {
		e = rawx_repo_configure_hash_dir(r, &ctx);
		if ( NULL != e) {
			return e;
		}
	}
	DAV_DEBUG_REQ(r, 0, "Hashed directory: %.*s", (int)sizeof(ctx.dirname), ctx.dirname);

	/* All the checks on the URL have passed, now build a resource */
	dav_resource *resource = apr_pcalloc(r->pool, sizeof(*resource));
	resource->type = DAV_RESOURCE_TYPE_REGULAR;
	resource->info = apr_pcalloc(r->pool, sizeof(ctx));;
	memcpy(resource->info, &ctx, sizeof(ctx));
	resource->hooks = &dav_hooks_repository_rawx;
	resource->pool = r->pool;
	memset(&(resource->info->comp_ctx), 0, sizeof(struct compression_ctx_s));

	resource->info->fullpath = apr_pstrcat(resource->pool,
		resource->info->dirname, resource->info->hex_chunkid,
		resource->info->file_extension,
		NULL);

	/* Check the chunk's existence */
	int flags = 0;
	switch (r->method_number) {
		case M_GET:
			if (oio_str_parse_bool(apr_table_get(r->headers_in, "X-oio-xattr"), TRUE))
				flags |= RESOURCE_STAT_CHUNK_READ_ALL_ATTRS;
			break;
		case M_OPTIONS:
		case M_MOVE:
			flags |= RESOURCE_STAT_CHUNK_READ_ALL_ATTRS;
			break;
		case M_DELETE:
			/* Only the fullpath is used for the events */
			flags |= RESOURCE_STAT_CHUNK_READ_FULLPATH_ATTRS;
			break;
		case M_PUT:
		case M_POST:
			flags |= RESOURCE_STAT_CHUNK_PENDING;
			break;
	}
	resource_stat_chunk(resource, flags);

	if (r->method_number == M_COPY) {
		request_load_chunk_info_from_headers(r, &(resource->info->chunk));
		const char *missing = check_chunk_content_fullpath(
				r->pool, &resource->info->chunk);
		if (missing != NULL) {
			return server_create_and_stat_error(
					request_get_server_config(r), r->pool,
					HTTP_BAD_REQUEST, 0,
					apr_pstrcat(r->pool, "missing or invalid header ", missing,
							NULL));
		}
	}

	if (r->method_number == M_PUT || r->method_number == M_POST ||
			r->method_number == M_MOVE ||
			(r->method_number == M_GET && ctx.update_only)) {
		request_load_chunk_info_from_headers(r, &(resource->info->chunk));
		const char *missing = check_chunk_info(
				r->pool, &resource->info->chunk);
		if (missing != NULL) {
			return server_create_and_stat_error(
					request_get_server_config(r), r->pool,
					HTTP_BAD_REQUEST, 0,
					apr_pstrcat(r->pool, "missing or invalid header ", missing,
							NULL));
		}
	}

	if (r->method_number == M_POST || r->method_number == M_PUT) {
		if (resource->info->chunk.chunk_id) {
			if (0 != apr_strnatcasecmp(resource->info->chunk.chunk_id, resource->info->hex_chunkid))
				return server_create_and_stat_error(request_get_server_config(r), r->pool,
						HTTP_BAD_REQUEST, 0, "chunk-id mismatch");
		} else {
			resource->info->chunk.chunk_id = apr_pstrdup(
					r->pool, resource->info->hex_chunkid);
		}
		if (resource->exists)
			return server_create_and_stat_error(request_get_server_config(r), r->pool,
				HTTP_CONFLICT, 0, "Resource busy or already exists");
	}

	*result_resource = resource;
	return NULL;
}

static dav_error *
dav_rawx_get_parent_resource(const dav_resource *resource, dav_resource **result_parent)
{
	apr_pool_t *pool;
	dav_resource *parent;

	(void) resource;
	(void) result_parent;
	pool = resource->pool;

	DAV_XDEBUG_RES(resource, 0, "%s(%s)", __FUNCTION__, resource_get_pathname(resource));

	/* Build a fake root */
	parent = apr_pcalloc(resource->pool, sizeof(*resource));
	parent->exists = 1;
	parent->collection = 1;
	parent->uri = "/";
	parent->type = DAV_RESOURCE_TYPE_WORKING;
	parent->info = NULL;
	parent->hooks = &dav_hooks_repository_rawx;
	parent->pool = pool;

	*result_parent = parent;
	return NULL;
}

static int
dav_rawx_is_same_resource(const dav_resource *res1, const dav_resource *res2)
{
	dav_resource_private *ctx1 = res1->info;
	dav_resource_private *ctx2 = res2->info;

	DAV_XDEBUG_RES(res1, 0, "%s(%s,%s)", __FUNCTION__,
		resource_get_pathname(res1), resource_get_pathname(res2));

	return (res1->type == res2->type)
		&& (0 == apr_strnatcasecmp(ctx1->hex_chunkid, ctx2->hex_chunkid))
		&& (0 == apr_strnatcasecmp(ctx1->dirname, ctx2->dirname))
		&& (0 == apr_strnatcasecmp(ctx1->file_extension, ctx2->file_extension));
}

static int
dav_rawx_is_parent_resource(const dav_resource *res1, const dav_resource *res2)
{
	(void) res1;
	(void) res2;

	DAV_XDEBUG_RES(res1, 0, "%s(%s,%s)", __FUNCTION__,
		resource_get_pathname(res1), resource_get_pathname(res2));

	return 0;
}

static dav_error *
dav_rawx_open_stream(const dav_resource *resource, dav_stream_mode mode, dav_stream **stream)
{
	/* FIRST STEP OF PUT REQUEST */
	(void) mode;
	DAV_DEBUG_REQ(resource->info->request, 0, "%s(%s/%s)", __FUNCTION__, resource->info->dirname, resource->info->hex_chunkid);

	dav_stream *ds = NULL;
	dav_error *e = rawx_repo_stream_create(resource, &ds);
	if ( NULL != e ) {
		DAV_DEBUG_REQ(resource->info->request, 0, "Dav stream initialization failure");
		return e;
	}

	*stream = ds;

	DAV_DEBUG_REQ(resource->info->request, 0, "About to write in [%s]", ds->pathname);

	return NULL;
}

static void
_rollback_and_log(dav_stream *stream)
{
	dav_error *e = rawx_repo_rollback_upload(stream);
	if (!e)
		return;
	DAV_ERROR_REQ(stream->r->info->request, 0,
			"Error while rolling back upload: %s", e->desc);
}

static dav_error *
dav_rawx_close_stream(dav_stream *stream, int commit)
{
	/* LAST STEP OF PUT REQUEST */

	dav_error *e = NULL;

	DAV_DEBUG_REQ(stream->r->info->request, 0,
			"Closing (%s) the stream to [%s]",
			(commit ? "commit" : "rollback"), stream->pathname);

	if (!commit) {
		e = rawx_repo_rollback_upload(stream);
	} else {
		e = rawx_repo_write_last_data_crumble(stream);
		if (e) {
			DAV_DEBUG_REQ(stream->r->info->request, 0,
					"Cannot commit, an error occured while writing end of data");
			_rollback_and_log(stream);
		} else {
			e = rawx_repo_commit_upload(stream);
			if (e)
				_rollback_and_log(stream);
		}
	}

	/* stats update */
	if (stream->total_size > 0) {
		server_add_stat(resource_get_server_config(stream->r),
				RAWX_STATNAME_REP_BWRITTEN,
				stream->total_size, 0);
	}
	server_inc_request_stat(resource_get_server_config(stream->r),
			RAWX_STATNAME_REQ_CHUNKPUT,
			request_get_duration(stream->r->info->request));

	if (stream->md5) {
		g_checksum_free(stream->md5);
		stream->md5 = NULL;
	}
	return e;
}

static dav_error *
dav_rawx_write_stream(dav_stream *stream, const void *buf, apr_size_t bufsize)
{
	DAV_XDEBUG_POOL(stream->p, 0, "%s(%s)", __FUNCTION__, stream->pathname);

	apr_size_t copied = 0;
	gulong checksum = stream->compress_checksum;

	while (copied < bufsize) {
		apr_size_t to_copy = MIN(bufsize - copied,
				stream->buffer_size - stream->buffer_offset);
		memcpy(stream->buffer + stream->buffer_offset, buf + copied, to_copy);
		copied += to_copy;
		stream->buffer_offset += to_copy;

		/* If buffer full, compress if needed and write to distant file */
		if (stream->buffer_size - stream->buffer_offset <= 0){
			size_t written = 0;
			if (!stream->compression) {
				written = fwrite(stream->buffer, stream->buffer_offset, 1,
						stream->f);
				if (written != 1) {
					/* ### use something besides 500? */
					return server_create_and_stat_error(resource_get_server_config(stream->r), stream->p,
							HTTP_INTERNAL_SERVER_ERROR, 0,
							"An error occurred while writing to a "
							"resource.");
				}
			} else {
				GByteArray *gba = g_byte_array_new();
				if (stream->comp_ctx.data_compressor(stream->buffer, stream->buffer_offset, gba,
							&checksum)!=0) {
					if (gba)
						g_byte_array_free(gba, TRUE);
					/* ### use something besides 500? */
					return server_create_and_stat_error(resource_get_server_config(stream->r), stream->p,
							HTTP_INTERNAL_SERVER_ERROR, 0,
							"An error occurred while compressing data.");
				}
				written = fwrite(gba->data, gba->len, 1, stream->f);
				if (written != 1) {
					if (gba)
						g_byte_array_free(gba, TRUE);
					/* ### use something besides 500? */
					return server_create_and_stat_error(resource_get_server_config(stream->r), stream->p,
							HTTP_INTERNAL_SERVER_ERROR, 0,
							"An error occurred while writing to a "
							"resource.");
				}
				stream->compressed_size += gba->len;
				if (gba)
					g_byte_array_free(gba, TRUE);
			}

			memset(stream->buffer, 0, stream->buffer_size);
			stream->buffer_offset = 0;
		}
	}

	stream->compress_checksum = checksum;

	/* update the hash and the stats */
	if (stream->md5)
		g_checksum_update(stream->md5, buf, bufsize);

	/* update total_size */
	stream->total_size += bufsize;
	return NULL;
}

static dav_error *
dav_rawx_seek_stream(dav_stream *stream, apr_off_t abs_pos)
{
	DAV_XDEBUG_POOL(stream->p, 0, "%s(%s)", __FUNCTION__, stream->pathname);

	if (fseek(stream->f, abs_pos, SEEK_SET) != 0) {
		/* ### should check whether apr_file_seek set abs_pos was set to the
		 * correct position? */
		/* ### use something besides 500? */
		return server_create_and_stat_error(resource_get_server_config(stream->r), stream->p,
			HTTP_INTERNAL_SERVER_ERROR, 0,
				"Could not seek to specified position in the "
				"resource.");
	}
	return NULL;
}

static dav_error *
dav_rawx_set_headers(request_rec *r, const dav_resource *resource)
{
	if (!resource->exists)
		return NULL;

	DAV_DEBUG_REQ(r, 0, "%s(%s)", __FUNCTION__, resource_get_pathname(resource));

	/* make sure the proper mtime is in the request record */
	ap_update_mtime(r, resource->info->finfo.mtime);
	ap_set_last_modified(r);
	ap_set_etag(r);

	/* we accept byte-ranges */
	apr_table_setn(r->headers_out, apr_pstrdup(r->pool, "Accept-Ranges"),
			apr_pstrdup(r->pool, "bytes"));

	/* set up the Content-Length header */
	ap_set_content_length(r, resource->info->finfo.size);

	request_fill_headers(r, &(resource->info->chunk));

	/* compute metadata_compress if compressed content */
	if (resource->info->compression) {
		apr_table_setn(r->headers_out,
				apr_pstrdup(r->pool, "compression"),
				apr_pstrdup(r->pool, "on"));
	}

	return NULL;
}

static dav_error *
dav_rawx_deliver(const dav_resource *resource, ap_filter_t *output)
{
	dav_rawx_server_conf *conf;
	apr_pool_t *pool;
	apr_bucket_brigade *bb = NULL;
	apr_status_t status;
	dav_resource_private *ctx;
	dav_error *e = NULL;

	apr_finfo_t info;

	DAV_XDEBUG_RES(resource, 0, "%s(%s)", __FUNCTION__, resource_get_pathname(resource));

	pool = resource->pool;
	conf = resource_get_server_config(resource);

	/* Check resource type */
	if (DAV_RESOURCE_TYPE_REGULAR != resource->type) {
		e = server_create_and_stat_error(conf, pool, HTTP_CONFLICT, 0, "Cannot GET this type of resource.");
		goto end_deliver;
	}

	if (resource->collection) {
		e = server_create_and_stat_error(conf, pool, HTTP_CONFLICT, 0, "No GET on collections");
		goto end_deliver;
	}

	ctx = resource->info;

	if (ctx->update_only) {
		/* Check if it is not a busy file. We accept reads during
		 * compression but not attr updates. */
		char *pending_file = apr_pstrcat(pool,
				resource_get_pathname(resource), ".pending", NULL);
		status = apr_stat(&info, pending_file, APR_FINFO_ATIME, pool);
		if (status == APR_SUCCESS || status == APR_INCOMPLETE) {
			e = server_create_and_stat_error(conf, pool, HTTP_FORBIDDEN,
					0, "File in pending mode.");
			goto end_deliver;
		}

		GError *error_local = NULL;
		/* UPDATE chunk attributes and go on */
		const char *path = resource_get_pathname(resource);
		FILE *f = NULL;
		f = fopen(path, "r");
		/* Try to open the file but forbids a creation */
		if (!set_rawx_info_to_fd(fileno(f), &error_local, &(ctx->chunk))) {
			fclose(f);
			e = server_create_and_stat_error(conf, pool,
					HTTP_FORBIDDEN, 0, apr_pstrdup(pool, gerror_get_message(error_local)));
			g_clear_error(&error_local);
			goto end_deliver;
		}
		fclose(f);
	} else {
		bb = apr_brigade_create(pool, output->c->bucket_alloc);

		if (!ctx->compression){
			apr_file_t *fd = NULL;

			/* Try to open the file but forbids a creation */
			status = apr_file_open(&fd, resource_get_pathname(resource),
					APR_FOPEN_READ|
					APR_FOPEN_BINARY|
					APR_FOPEN_BUFFERED|
					APR_FOPEN_SENDFILE_ENABLED,
					0, pool);
			if (status != APR_SUCCESS) {
				e = server_create_and_stat_error(conf, pool, HTTP_FORBIDDEN,
						0, "File permissions deny server access.");
				goto end_deliver;
			}

			apr_brigade_insert_file(bb, fd, 0,
					(apr_size_t)resource->info->finfo.size, pool);
		}
		else {
			DAV_DEBUG_RES(resource, 0, "Building a compressed resource bucket");
			gint i64;

			i64 = g_ascii_strtoll(ctx->cp_chunk.uncompressed_size, NULL, 10);

			/* creation of compression specific bucket */
			apr_bucket *bkt = apr_pcalloc(pool, sizeof(struct apr_bucket));
			bkt->type = &chunk_bucket_type;
			bkt->length = i64;
			bkt->start = 0;
			bkt->data = ctx;
			bkt->free = chunk_bucket_free_noop;
			bkt->list = output->c->bucket_alloc;

			APR_BRIGADE_INSERT_TAIL(bb, bkt);
		}

		/* as soon as the chunk has been sent, end of stream!*/
		APR_BRIGADE_INSERT_TAIL(bb,
				apr_bucket_eos_create(output->c->bucket_alloc));

		if ((status = ap_pass_brigade(output, bb)) != APR_SUCCESS){
			e = server_create_and_stat_error(conf, pool, HTTP_FORBIDDEN, 0,
					"Failed to send data to the client (timed out?)");
			/* close file */
			if (ctx->cp_chunk.fd) {
				fclose(ctx->cp_chunk.fd);
			}
			goto end_deliver;
		}
		if (ctx->cp_chunk.buf){
			g_free(ctx->cp_chunk.buf);
			ctx->cp_chunk.buf = NULL;
		}
		if (ctx->cp_chunk.uncompressed_size){
			g_free(ctx->cp_chunk.uncompressed_size);
			ctx->cp_chunk.uncompressed_size = NULL;
		}

		/* close file */
		if (ctx->cp_chunk.fd) {
			fclose(ctx->cp_chunk.fd);
		}

		server_inc_stat(conf, RAWX_STATNAME_REP_2XX, 0);
		server_add_stat(conf, RAWX_STATNAME_REP_BWRITTEN, resource->info->finfo.size, 0);
	}

end_deliver:

	if (bb) {
		apr_brigade_destroy(bb);
		bb = NULL;
	}

	/* Now we pass here even if an error occured, for process request duration */
	server_inc_request_stat(resource_get_server_config(resource), RAWX_STATNAME_REQ_CHUNKGET,
			request_get_duration(resource->info->request));

	return e;
}

static dav_error *
dav_rawx_copy_resource(const dav_resource *src, dav_resource *dst, int depth,
		dav_response **response)
{
	(void) depth;
	char buff[128];
	apr_pool_t *pool;
	pool = dst->pool;
	apr_status_t status;
	dav_error *e = NULL;
	dav_rawx_server_conf * srv_conf = resource_get_server_config(src);
	struct chunk_textinfo_s fake = {0};

	*response = NULL;

	if (DAV_RESOURCE_TYPE_REGULAR != src->type) {
		e = server_create_and_stat_error(srv_conf, pool, HTTP_CONFLICT,
				0, "Cannot COPY this type of resource");
		goto end_copy;
	}
	if (src->collection) {
		e = server_create_and_stat_error(srv_conf, pool, HTTP_CONFLICT,
				0, "No COPY on collections");
		goto end_copy;
	}
	if (!apr_strnatcasecmp(src->info->hex_chunkid, dst->info->hex_chunkid)) {
		e = server_create_and_stat_error(srv_conf, pool, HTTP_FORBIDDEN, 0,
				"Source and destination should not have the same id");
		goto end_copy;
	}
	if (dst->exists) {
		e = server_create_and_stat_error(srv_conf, pool, HTTP_CONFLICT, 0,
				"Destination already exists");
		goto end_copy;
	}

	dst->info->chunk.chunk_id = apr_pstrdup(pool, dst->info->hex_chunkid);
	dst->info->chunk.content_fullpath = apr_pstrdup(
			pool, src->info->chunk.content_fullpath);

	DAV_DEBUG_RES(src, 0, "Copying %s to %s", resource_get_pathname(src),
			resource_get_pathname(dst));
	status = apr_file_link(resource_get_pathname(src),
			resource_get_pathname(dst));

	if (status != APR_SUCCESS) {
		e = server_create_and_stat_error(srv_conf,
				pool, HTTP_INTERNAL_SERVER_ERROR, status,
				apr_pstrcat(pool, "Failed to COPY this chunk: ",
					apr_strerror(status, buff, sizeof(buff)), NULL));
		goto end_copy;
	}

	GError *local_error = NULL;
	if (!set_rawx_info_to_file(resource_get_pathname(dst), &local_error,
			&(dst->info->chunk))) {
		e = server_create_and_stat_error(srv_conf, pool,
				HTTP_FORBIDDEN, 0,
				apr_pstrdup(pool, gerror_get_message(local_error)));
		goto end_copy;
	}

	if (!get_rawx_info_from_file(resource_get_pathname(dst), &local_error,
			dst->info->hex_chunkid, &fake)) {
		e = server_create_and_stat_error(srv_conf, pool,
				HTTP_FORBIDDEN, 0,
				apr_pstrdup(pool, gerror_get_message(local_error)));
		goto end_copy;
	}
	struct chunk_textinfo_s chunk = dst->info->chunk;
	dst->info->chunk = fake;
	send_chunk_event("storage.chunk.new", dst);
	dst->info->chunk = chunk;

	server_inc_stat(srv_conf, RAWX_STATNAME_REP_2XX, 0);

end_copy:
	chunk_textinfo_free_content(&fake);
	server_inc_request_stat(srv_conf, RAWX_STATNAME_REQ_OTHER,
			request_get_duration(src->info->request));

	return e;
}

static dav_error *
dav_rawx_move_resource(dav_resource *src_res, dav_resource *dst_res,
		dav_response **response)
{
	char buff[128];
	apr_pool_t *pool;
	pool = dst_res->pool;
	apr_status_t status;
	dav_error *e = NULL;
	dav_rawx_server_conf *srv_conf = resource_get_server_config(src_res);

	*response = NULL;

	if (DAV_RESOURCE_TYPE_REGULAR != src_res->type)  {
		e = server_create_and_stat_error(srv_conf, pool,
			HTTP_CONFLICT, 0, "Cannot MOVE this type of resource.");
		goto end_move;
	}
	if (src_res->collection) {
		e = server_create_and_stat_error(srv_conf, pool,
			HTTP_CONFLICT, 0, "No MOVE on collections");
		goto end_move;
	}
	if (apr_strnatcasecmp(src_res->info->hex_chunkid,
			dst_res->info->hex_chunkid)) {
		e = server_create_and_stat_error(srv_conf, pool,
				HTTP_FORBIDDEN, 0,
				"Source and destination chunk ids are not the same");
		goto end_move;
	}

	DAV_DEBUG_RES(src_res, 0, "Moving %s to %s",
			resource_get_pathname(src_res), resource_get_pathname(dst_res));
	status = apr_file_rename(resource_get_pathname(src_res),
			resource_get_pathname(dst_res), pool);

	if (status != APR_SUCCESS) {
		e = server_create_and_stat_error(srv_conf,
				pool, HTTP_INTERNAL_SERVER_ERROR, status,
				apr_pstrcat(pool, "Failed to MOVE this chunk: ",
					apr_strerror(status, buff, sizeof(buff)), NULL));
		goto end_move;
	}

	server_inc_stat(srv_conf, RAWX_STATNAME_REP_2XX, 0);

end_move:
	server_inc_request_stat(srv_conf, RAWX_STATNAME_REQ_OTHER,
			request_get_duration(src_res->info->request));

	return e;
}

static GError *
remove_fullpath_from_attr(const char *p, const char *hex_chunkid)
{
<<<<<<< HEAD
	GError *err = NULL;
	gchar xname[256], xvalue[LIMIT_LENGTH_ACCOUNTNAME + LIMIT_LENGTH_USER
		+ LIMIT_LENGTH_CONTENTPATH + LIMIT_LENGTH_VERSION + STRLEN_CONTENTID
		+ 4];

=======
>>>>>>> bc277718
	int fd = open(p, O_WRONLY);
	if (fd < 0) {
		return NEWERROR(errno, "open() error: (%d) %s", errno, strerror(errno));
	}

	/* Remove the xattr, now the fullpath has been validated */
	GError *err = NULL;
	gchar xname[256], xvalue[LIMIT_LENGTH_ACCOUNTNAME + LIMIT_LENGTH_USER
			+ LIMIT_LENGTH_CONTENTPATH + LIMIT_LENGTH_VERSION
			+ STRLEN_CONTENTID + 4];
	memset(xvalue, 0, sizeof(xvalue));
	g_snprintf(xname, sizeof(xname), "%s:%s",
			ATTR_DOMAIN_OIO "." ATTR_NAME_CONTENT_FULLPATH, hex_chunkid);
	if (fremovexattr(fd, xname) < 0) {
		err = NEWERROR(errno, "fremovexattr() error: (%d) %s", errno, strerror(errno));
	}

	close(fd);
	return err;
}

static dav_error *
dav_rawx_remove_resource(dav_resource *resource, dav_response **response)
{
	char buff[128];
	apr_pool_t *pool;
	apr_status_t status;
	dav_error *e = NULL;

	DAV_XDEBUG_RES(resource, 0, "%s(%s)", __FUNCTION__, resource_get_pathname(resource));
	pool = resource->pool;
	*response = NULL;

	/* Sanity checks */
	if (resource->info->request->method_number == M_COPY) {
		// If the destination exists and isn't versioned,
		// Apache2 removes the destination
		// See https://github.com/apache/httpd/blob/2.0.17/modules/dav/main/mod_dav.c#L2742
		// Ignore to create an error with 'copy_resource'
		goto end_remove;
	}
	if (DAV_RESOURCE_TYPE_REGULAR != resource->type)  {
		e = server_create_and_stat_error(resource_get_server_config(resource), pool,
				HTTP_CONFLICT, 0, "Cannot DELETE this type of resource.");
		goto end_remove;
	}
	if (resource->collection) {
		e = server_create_and_stat_error(resource_get_server_config(resource), pool,
				HTTP_CONFLICT, 0, "No DELETE on collections");
		goto end_remove;
	}

	/* Remove the soft link on the chunk: all the information is in an XATTR
	 * that we want to remove. */
	GError *local_error = remove_fullpath_from_attr(
			resource_get_pathname(resource), resource->info->hex_chunkid);
	if (local_error) {
		GRID_WARN("Error to remove content fullpath: (%d) %s",
				  local_error->code, local_error->message);
		g_error_free(local_error);
	}

	status = apr_file_remove(resource_get_pathname(resource), pool);
	if (APR_SUCCESS != status) {
		e = server_create_and_stat_error(resource_get_server_config(resource),
				pool, HTTP_FORBIDDEN, 0, apr_pstrcat(pool,
						"Failed to DELETE this chunk : ",
						apr_strerror(status, buff, sizeof(buff)),
						NULL));
		goto end_remove;
	}

	send_chunk_event("storage.chunk.deleted", resource);

	resource->exists = 0;
	resource->collection = 0;

	server_inc_stat(resource_get_server_config(resource), RAWX_STATNAME_REP_2XX, 0);

end_remove:

	/* Now we pass here even if an error occured, for process request duration */
	server_inc_request_stat(resource_get_server_config(resource), RAWX_STATNAME_REQ_CHUNKDEL,
				request_get_duration(resource->info->request));

	return e;
}

/* XXX JFS : etags are strings that uniquely identify a content.
 * A chunk is unique in a namespace, thus the e-tag must contain
 * both fields. */
static const char *
dav_rawx_getetag(const dav_resource *resource)
{
	const char *etag;
	dav_rawx_server_conf *conf;
	dav_resource_private *ctx;

	ctx = resource->info;
	conf = resource_get_server_config(resource);

	if (!resource->exists) {
		DAV_DEBUG_RES(resource, 0, "%s(%s) : resource not found",
			__FUNCTION__, resource_get_pathname(resource));
		return NULL;
	}

	etag = apr_psprintf(resource->pool, "chunk-%s-%s", conf->ns_name,
		ctx->hex_chunkid);
	DAV_DEBUG_RES(resource, 0, "%s(%s) : ETag=[%s]", __FUNCTION__,
		resource_get_pathname(resource), etag);
	return etag;
}

/* JFS : walks are not managed by this rawx */
static dav_error *
dav_rawx_walk(const dav_walk_params *params, int depth, dav_response **response)
{
	dav_walk_resource wres;
	dav_error *err;

	(void) depth;
	err = NULL;
	memset(&wres, 0x00, sizeof(wres));
	wres.walk_ctx = params->walk_ctx;
	wres.pool = params->pool;
	wres.resource = params->root;

	DAV_XDEBUG_RES(params->root, 0, "sanity checks for %s(%s)", __FUNCTION__, resource_get_pathname(wres.resource));

	if (wres.resource->type != DAV_RESOURCE_TYPE_REGULAR)
		return server_create_and_stat_error(resource_get_server_config(params->root), params->root->pool,
			HTTP_CONFLICT, 0, "Only regular resources can be deleted with RAWX");
	if (wres.resource->collection)
		return server_create_and_stat_error(resource_get_server_config(params->root), params->root->pool,
			HTTP_CONFLICT, 0, "Collection resources canot be deleted with RAWX");
	if (!wres.resource->exists)
		return server_create_and_stat_error(resource_get_server_config(params->root), params->root->pool,
			HTTP_NOT_FOUND, 0, "Resource not found (no chunk)");

	DAV_DEBUG_RES(params->root, 0, "ready for %s(%s)", __FUNCTION__, resource_get_pathname(wres.resource));
	err = (*params->func)(&wres, DAV_CALLTYPE_MEMBER);
	*response = wres.response;
	return err;
}

static const dav_hooks_repository dav_hooks_repository_rawx =
{
	1,
	dav_rawx_get_resource,
	dav_rawx_get_parent_resource,
	dav_rawx_is_same_resource,
	dav_rawx_is_parent_resource,
	dav_rawx_open_stream,
	dav_rawx_close_stream,
	dav_rawx_write_stream,
	dav_rawx_seek_stream,
	dav_rawx_set_headers,
	dav_rawx_deliver,
	NULL /* no collection creation */,
	dav_rawx_copy_resource,
	dav_rawx_move_resource /* only for regular resources */,
	dav_rawx_remove_resource /* only for regular resources */,
	dav_rawx_walk /* no walk across the chunks */,
	dav_rawx_getetag,
	NULL, /* no module context */
#if MODULE_MAGIC_COOKIE == 0x41503234UL /* "AP24" */
	NULL,
	NULL,
#endif
};

static dav_prop_insert
dav_rawx_insert_prop(const dav_resource *resource, int propid, dav_prop_insert what, apr_text_header *phdr)
{
	const char *value;
	const char *s;
	apr_pool_t *p = resource->info->pool;
	const dav_liveprop_spec *info;
	int global_ns;

	/* an HTTP-date can be 29 chars plus a null term */
	/* a 64-bit size can be 20 chars plus a null term */
	char buf[DAV_TIMEBUF_SIZE];

	/*
	 ** None of FS provider properties are defined if the resource does not
	 ** exist. Just bail for this case.
	 **
	 ** Even though we state that the FS properties are not defined, the
	 ** client cannot store dead values -- we deny that thru the is_writable
	 ** hook function.
	 */
	if (!resource->exists)
		return DAV_PROP_INSERT_NOTDEF;

	switch (propid) {
		case DAV_PROPID_creationdate:
			/*
			 ** Closest thing to a creation date. since we don't actually
			 ** perform the operations that would modify ctime (after we
			 ** create the file), then we should be pretty safe here.
			 */
			dav_format_time(DAV_STYLE_ISO8601,
					resource->info->finfo.ctime,
					buf);
			value = buf;
			break;

		case DAV_PROPID_getcontentlength:
			/* our property, but not defined on collection resources */
			if (resource->collection)
				return DAV_PROP_INSERT_NOTDEF;

			(void) sprintf(buf, "%" APR_OFF_T_FMT, resource->info->finfo.size);
			value = buf;
			break;

		case DAV_PROPID_getetag:
			value = dav_rawx_getetag(resource);
			break;

		case DAV_PROPID_getlastmodified:
			dav_format_time(DAV_STYLE_RFC822,
					resource->info->finfo.mtime,
					buf);
			value = buf;
			break;

		case DAV_PROPID_FS_executable:
			/* our property, but not defined on collection resources */
			if (resource->collection)
				return DAV_PROP_INSERT_NOTDEF;

			/* our property, but not defined on this platform */
			if (!(resource->info->finfo.valid & APR_FINFO_UPROT))
				return DAV_PROP_INSERT_NOTDEF;

			/* the files are "ours" so we only need to check owner exec privs */
			if (resource->info->finfo.protection & APR_UEXECUTE)
				value = "T";
			else
				value = "F";
			break;

		default:
			/* ### what the heck was this property? */
			return DAV_PROP_INSERT_NOTDEF;
	}

	/* assert: value != NULL */

	/* get the information and global NS index for the property */
	global_ns = dav_get_liveprop_info(propid, &dav_rawx_liveprop_group, &info);

	/* assert: info != NULL && info->name != NULL */

	/* DBG3("FS: inserting lp%d:%s  (local %d)", ns, scan->name, scan->ns); */

	if (what == DAV_PROP_INSERT_VALUE) {
		s = apr_psprintf(p, "<lp%d:%s>%s</lp%d:%s>" DEBUG_CR,
				global_ns, info->name, value, global_ns, info->name);
	}
	else if (what == DAV_PROP_INSERT_NAME) {
		s = apr_psprintf(p, "<lp%d:%s/>" DEBUG_CR, global_ns, info->name);
	}
	else {
		/* assert: what == DAV_PROP_INSERT_SUPPORTED */
		s = apr_psprintf(p,
				"<D:supported-live-property D:name=\"%s\" "
				"D:namespace=\"%s\"/>" DEBUG_CR,
				info->name, dav_rawx_namespace_uris[info->ns]);
	}
	apr_text_append(p, phdr, s);

	/* we inserted what was asked for */
	return what;
}

static int
dav_rawx_is_writable(const dav_resource *resource, int propid)
{
	const dav_liveprop_spec *info;

#ifdef DAV_FS_HAS_EXECUTABLE
	/* if we have the executable property, and this isn't a collection,
	   then the property is writable. */
	if (propid == DAV_PROPID_FS_executable && !resource->collection)
		return 1;
#endif

	(void) dav_get_liveprop_info(propid, &dav_rawx_liveprop_group, &info);
	return info->is_writable;
}

static dav_error *
dav_rawx_patch_validate(const dav_resource *resource, const apr_xml_elem *elem, int operation,
		void **context, int *defer_to_dead)
{
	const apr_text *cdata;
	const apr_text *f_cdata;
	char value;
	dav_elem_private *priv = elem->priv;

	if (priv->propid != DAV_PROPID_FS_executable) {
		*defer_to_dead = 1;
		return NULL;
	}

	if (operation == DAV_PROP_OP_DELETE) {
		return __dav_new_error(resource->info->pool, HTTP_CONFLICT, 0,
				"The 'executable' property cannot be removed.");
	}

	cdata = elem->first_cdata.first;

	/* ### hmm. this isn't actually looking at all the possible text items */
	f_cdata = elem->first_child == NULL
		? NULL
		: elem->first_child->following_cdata.first;

	/* DBG3("name=%s  cdata=%s  f_cdata=%s",elem->name,cdata ? cdata->text : "[null]",f_cdata ? f_cdata->text : "[null]"); */

	if (cdata == NULL) {
		if (f_cdata == NULL) {
			return __dav_new_error(resource->info->pool, HTTP_CONFLICT, 0,
					"The 'executable' property expects a single "
					"character, valued 'T' or 'F'. There was no "
					"value submitted.");
		}
		cdata = f_cdata;
	}
	else if (f_cdata != NULL)
		goto too_long;

	if (cdata->next != NULL || strlen(cdata->text) != 1)
		goto too_long;

	value = cdata->text[0];
	if (value != 'T' && value != 'F') {
		return __dav_new_error(resource->info->pool, HTTP_CONFLICT, 0,
				"The 'executable' property expects a single "
				"character, valued 'T' or 'F'. The value "
				"submitted is invalid.");
	}

	*context = (void *)((long)(value == 'T'));

	return NULL;

too_long:
	return __dav_new_error(resource->info->pool, HTTP_CONFLICT, 0,
			"The 'executable' property expects a single "
			"character, valued 'T' or 'F'. The value submitted "
			"has too many characters.");

}

static dav_error *
dav_rawx_patch_exec(const dav_resource *resource, const apr_xml_elem *elem, int operation,
		void *context, dav_liveprop_rollback **rollback_ctx)
{
	(void) resource;
	(void) elem;
	(void) operation;
	(void) context;
	(void) rollback_ctx;
	return __dav_new_error(resource->info->pool, HTTP_NOT_IMPLEMENTED,
			0, "PROPPATCH not yet implemented");
}

static void
dav_rawx_patch_commit(const dav_resource *resource, int operation, void *context, dav_liveprop_rollback *rollback_ctx)
{
	(void) resource;
	(void) operation;
	(void) context;
	(void) rollback_ctx;
	/* attributes already changed */
}

static dav_error *
dav_rawx_patch_rollback(const dav_resource *resource, int operation, void *context, dav_liveprop_rollback *rollback_ctx)
{
	(void) resource;
	(void) operation;
	(void) context;
	(void) rollback_ctx;
	/* Nothing to do */
	return NULL;
}

static const dav_hooks_liveprop dav_hooks_liveprop_rawx =
{
	dav_rawx_insert_prop,
	dav_rawx_is_writable,
	dav_rawx_namespace_uris,
	dav_rawx_patch_validate,
	dav_rawx_patch_exec,
	dav_rawx_patch_commit,
	dav_rawx_patch_rollback,
	NULL /* no module context */
};

static const dav_provider dav_rawx_provider =
{
	&dav_hooks_repository_rawx,
	&dav_hooks_db_dbm,
	NULL,               /* no lock management */
	NULL,               /* vsn */
	NULL,               /* binding */
	NULL,               /* search */
	NULL                /* ctx */
};

void
dav_rawx_gather_propsets(apr_array_header_t *uris)
{
#ifdef DAV_FS_HAS_EXECUTABLE
	*(const char **)apr_array_push(uris) =
		"<http://apache.org/dav/propset/fs/1>";
#endif
}

int
dav_rawx_find_liveprop(const dav_resource *resource, const char *ns_uri, const char *name, const dav_hooks_liveprop **hooks)
{
	/* don't try to find any liveprops if this isn't "our" resource */
	if (resource->hooks != &dav_hooks_repository_rawx)
		return 0;
	return dav_do_find_liveprop(ns_uri, name, &dav_rawx_liveprop_group, hooks);
}

void
dav_rawx_insert_all_liveprops(request_rec *r, const dav_resource *resource, dav_prop_insert what, apr_text_header *phdr)
{
	(void) r;

	/* don't insert any liveprops if this isn't "our" resource */
	if (resource->hooks != &dav_hooks_repository_rawx)
		return;

	if (!resource->exists) {
		/* a lock-null resource */
		/*
		 ** ### technically, we should insert empty properties. dunno offhand
		 ** ### what part of the spec said this, but it was essentially thus:
		 ** ### "the properties should be defined, but may have no value".
		 */
		return;
	}

	(void) dav_rawx_insert_prop(resource, DAV_PROPID_creationdate, what, phdr);
	(void) dav_rawx_insert_prop(resource, DAV_PROPID_getcontentlength, what, phdr);
	(void) dav_rawx_insert_prop(resource, DAV_PROPID_getlastmodified, what, phdr);
	(void) dav_rawx_insert_prop(resource, DAV_PROPID_getetag, what, phdr);

#ifdef DAV_FS_HAS_EXECUTABLE
	/* Only insert this property if it is defined for this platform. */
	(void) dav_rawx_insert_prop(resource, DAV_PROPID_FS_executable, what, phdr);
#endif

	/* ### we know the others aren't defined as liveprops */
}

void
dav_rawx_register(apr_pool_t *p)
{
	dav_register_liveprop_group(p, &dav_rawx_liveprop_group);
	dav_register_provider(p, "rawx", &dav_rawx_provider);
}<|MERGE_RESOLUTION|>--- conflicted
+++ resolved
@@ -1038,14 +1038,6 @@
 static GError *
 remove_fullpath_from_attr(const char *p, const char *hex_chunkid)
 {
-<<<<<<< HEAD
-	GError *err = NULL;
-	gchar xname[256], xvalue[LIMIT_LENGTH_ACCOUNTNAME + LIMIT_LENGTH_USER
-		+ LIMIT_LENGTH_CONTENTPATH + LIMIT_LENGTH_VERSION + STRLEN_CONTENTID
-		+ 4];
-
-=======
->>>>>>> bc277718
 	int fd = open(p, O_WRONLY);
 	if (fd < 0) {
 		return NEWERROR(errno, "open() error: (%d) %s", errno, strerror(errno));
