# OpenIO SDS configuration

`oio-sds` allows you to alter a lot of configuration at compile-time as well at runtime. We use a minimal generation tool for a set of variables that can be modified at runtime, and whose default value can be changed at the compile-time. Those variabes are described [here](./Variables.md)

Some variables, though, are not configurable yet, and still require a value to be fixed once for all when compiling the code. Please find below the list of the `cmake` directives to control such variables.

## Compile-time only configuration

| Macro | Default | Description |
| ----- | ------- | ----------- |
| OIOSDS_RELEASE | "master" | Global release name |
| OIOSDS_PROJECT_VERSION_SHORT | "1.0" | Minor version number |

Used by `gcc`

| Macro | Default | Description |
| ----- | ------- | ----------- |
| DAEMON_DEFAULT_TIMEOUT_READ | 1000 | How long a gridd will block on a recv() (in milliseconds) |
| DAEMON_DEFAULT_TIMEOUT_ACCEPT | 1000 | How long a gridd will block on a accept() (in milliseconds) |

| Macro | Default | Description |
| ----- | ------- | ----------- |
| OIO_EVT_BEANSTALKD_DEFAULT_TUBE | "oio" |  |

| Macro | Default | Description |
| ----- | ------- | ----------- |
| GCLUSTER_RUN_DIR | "/var/run" | Prefix to spool. |
| GCLUSTER_CONFIG_FILE_PATH | "/etc/oio/sds.conf" | System-wide configuration file |
| GCLUSTER_CONFIG_DIR_PATH | "/etc/oio/sds.conf.d" | System-wide configuration directory for additional files. |
| GCLUSTER_CONFIG_LOCAL_PATH | ".oio/sds.conf" | Local configuration directory. |
| GCLUSTER_AGENT_SOCK_PATH | "/var/run/oio-sds-agent.sock" | Default path for agent's socket. |

| Macro | Default | Description |
| ----- | ------- | ----------- |
| PROXYD_PREFIX | "v3.0" | Prefix applied to proxyd's URL, second version (with accounts) |
| PROXYD_HEADER_PREFIX | "X-oio-" | Prefix for all the headers sent to the proxy |
| PROXYD_HEADER_REQID | PROXYD_HEADER_PREFIX "req-id" | Header whose value is printed in access log, destined to agregate several requests belonging to the same session. |
| PROXYD_HEADER_NOEMPTY | PROXYD_HEADER_PREFIX "no-empty-list" | Flag sent to the proxy to turn empty list (results) into 404 not found. |

| Macro | Default | Description |
| ----- | ------- | ----------- |
| OIO_STAT_PREFIX_REQ | "counter req.hits" |  |
| OIO_STAT_PREFIX_TIME | "counter req.time" |  |

| Macro | Default | Description |
| ----- | ------- | ----------- |
| SQLX_DIR_SCHEMAS | NULL | Default directory used to gather applicative schema of SQLX bases. NULL by default, meaning that no directory is set, so that there is no attempt to load a schema. |
| SQLX_ADMIN_PREFIX_SYS  | "sys." | Prefix used for keys used in admin table of sqlite bases |
| SQLX_ADMIN_PREFIX_USER | "user." | Prefix used for keys used in admin table of sqlite bases |
| SQLX_ADMIN_INITFLAG  | SQLX_ADMIN_PREFIX_SYS "sqlx.init" | Key used in admin table of sqlite bases |
| SQLX_ADMIN_STATUS    | SQLX_ADMIN_PREFIX_SYS "sqlx.flags" | Key used in admin table of sqlite bases |
| SQLX_ADMIN_REFERENCE | SQLX_ADMIN_PREFIX_SYS "sqlx.reference" | Key used in admin table of sqlite bases |
| SQLX_ADMIN_BASENAME  | SQLX_ADMIN_PREFIX_SYS "sqlx.name" | Key used in admin table of sqlite bases |
| SQLX_ADMIN_BASETYPE  | SQLX_ADMIN_PREFIX_SYS "sqlx.type" | Key used in admin table of sqlite bases |
| SQLX_ADMIN_NAMESPACE | SQLX_ADMIN_PREFIX_SYS "sqlx.ns" | Key used in admin table of sqlite bases |

| Macro | Default | Description |
| ----- | ------- | ----------- |
| M2V2_ADMIN_PREFIX_SYS | SQLX_ADMIN_PREFIX_SYS "m2." |  |
| M2V2_ADMIN_PREFIX_USER | SQLX_ADMIN_PREFIX_USER "m2." |  |
| M2V2_ADMIN_VERSION | M2V2_ADMIN_PREFIX_SYS "version" |  |
| M2V2_ADMIN_QUOTA | M2V2_ADMIN_PREFIX_SYS "quota" |  |
| M2V2_ADMIN_SIZE | M2V2_ADMIN_PREFIX_SYS "usage" |  |
| M2V2_ADMIN_CTIME | M2V2_ADMIN_PREFIX_SYS "ctime" |  |
| M2V2_ADMIN_VERSIONING_POLICY | M2V2_ADMIN_PREFIX_SYS "policy.version" |  |
| M2V2_ADMIN_STORAGE_POLICY | M2V2_ADMIN_PREFIX_SYS "policy.storage" |  |
| M2V2_ADMIN_KEEP_DELETED_DELAY | M2V2_ADMIN_PREFIX_SYS "keep_deleted_delay" |  |
| META2_INIT_FLAG | M2V2_ADMIN_PREFIX_SYS "init" |  |

| Macro | Default | Description |
| ----- | ------- | ----------- |
| RAWX_HEADER_PREFIX | "X-oio-chunk-meta-" | Prefix applied to proxyd's URL, second version (with accounts) |

| Macro | Default | Description |
| ----- | ------- | ----------- |
|OIO_USE_OLD_FMEMOPEN|_undefined_|Use the old implementation of glibc's `fmemopen`. Starting from glibc 2.22 the new implementation lacks the binary mode which made things work.|

## Start-up configuration

### RAWX

| Name | Type | Default | Description |
| ---- | ---- | ------- | ----------- |
| grid_docroot | string | *MANDATORY* | Chunks root directory |
| grid_namespace | string | *MANDATORY* | Namespace name |
| grid_dir_run | string | *MANDATORY* | Run directory |
| grid_hash_width | number | 3 | How many hexdigits must be used to name the indirection directories |
| grid_hash_depth | number | 1 | How many levels of directories are used to store chunks |
| grid_fsync | boolean | disabled | At the end of an upload, perform a fsync() on the chunk file itself |
| grid_fsync_dir | boolean | enabled | At the end of an upload, perform a fsync() on the directory holding the chunk |
| grid_fallocate | boolean | enabled | Preallocate space for the chunk file |
| grid_acl | boolean | *IGNORED* | Enable ACL |
| grid_checksum | string (enabled,disabled,smart) | enabled | Enable checksuming the body of PUT |


## Fully configurable variables (compilation & runtime)

### Variables for production purposes

### client.down_cache.avoid

> Should an error be raised when the peer is marked down, instead of trying to contact the peer.

 * default: **TRUE**
 * type: gboolean
 * cmake directive: *OIO_CLIENT_DOWN_CACHE_AVOID*

### client.down_cache.shorten

> Should the connection timeout be dramatically shortened when talking to a peer that has been reported down. Set to false by default, this is evaluated after the avoidance of those peers.

 * default: **FALSE**
 * type: gboolean
 * cmake directive: *OIO_CLIENT_DOWN_CACHE_SHORTEN*

### client.errors_cache.enabled

> Should the client feed a cache with the network errors it encounters, and should those errors be used to prevent RPC to be performed toward 'too-faulty' peers.

 * default: **FALSE**
 * type: gboolean
 * cmake directive: *OIO_CLIENT_ERRORS_CACHE_ENABLED*

### client.errors_cache.max

> Sets the number of faults (on the period given by client.errors_cache.period) beyond which a peer is considered as too faulty to try a new RPC.

 * default: **60**
 * type: guint64
 * cmake directive: *OIO_CLIENT_ERRORS_CACHE_MAX*
 * range: 1 -> 4294967296

### client.errors_cache.period

> Sets the size of the time window used to count the number of network errors.

 * default: **60**
 * type: gint64
 * cmake directive: *OIO_CLIENT_ERRORS_CACHE_PERIOD*
 * range: 1 -> 3600

### common.verbosity.reset_delay

> Tells how long the verbosity remains higher before being reset to the default, after a SIGUSR1 has been received.

 * default: **5 * G_TIME_SPAN_MINUTE**
 * type: gint64
 * cmake directive: *OIO_COMMON_VERBOSITY_RESET_DELAY*
 * range: 1 * G_TIME_SPAN_SECOND -> 1 * G_TIME_SPAN_HOUR

### core.http.user_agent

> HTTP User-Agent to be used between any C client and the proxy

 * default: ****
 * type: string
 * cmake directive: *OIO_CORE_HTTP_USER_AGENT*

### core.lb.writer_lock_alert_delay

> Dump the time spent while holding the global writer lock, when the lock is held for longer than this threshold (in microseconds).

 * default: **5000**
 * type: gint64
 * cmake directive: *OIO_CORE_LB_WRITER_LOCK_ALERT_DELAY*
 * range: 1 -> 60 * G_TIME_SPAN_SECOND

### core.period.refresh.cpu_idle

> Sets the miniimal amount of time between two refreshed of the known CPU-idle counters for the current host. Keep this value small.

 * default: **1 * G_TIME_SPAN_SECOND**
 * type: gint64
 * cmake directive: *OIO_CORE_PERIOD_REFRESH_CPU_IDLE*
 * range: 100 * G_TIME_SPAN_MILLISECOND -> 1 * G_TIME_SPAN_HOUR

### core.period.refresh.io_idle

> Sets the minimal amount of time between two refreshes of the known IO-idle counters for the current host. Keep this small.

 * default: **1 * G_TIME_SPAN_SECOND**
 * type: gint64
 * cmake directive: *OIO_CORE_PERIOD_REFRESH_IO_IDLE*
 * range: 100 * G_TIME_SPAN_MILLISECOND -> 1 * G_TIME_SPAN_HOUR

### core.period.refresh.major_minor

> Sets the minimal amount of time between two refreshes of the list of the major/minor numbers of the known devices, currently mounted on the current host. If the set of mounted file systems doesn't change, keep this value high.

 * default: **30 * G_TIME_SPAN_SECOND**
 * type: gint64
 * cmake directive: *OIO_CORE_PERIOD_REFRESH_MAJOR_MINOR*
 * range: 100 * G_TIME_SPAN_MILLISECOND -> 1 * G_TIME_SPAN_HOUR

### core.resolver.dir_shuffle

> TODO: to be documented

 * default: **TRUE**
 * type: gboolean
 * cmake directive: *OIO_CORE_RESOLVER_DIR_SHUFFLE*

### core.resolver.srv_shuffle

> TODO: to be documented

 * default: **TRUE**
 * type: gboolean
 * cmake directive: *OIO_CORE_RESOLVER_SRV_SHUFFLE*

### core.sds.adapt_metachunk_size

> Should the client adapt metachunk size to EC policy parameters? Letting this on will make bigger metachunks, but chunks on storage will stay at normal chunk size. Disabling this option allows clients to do write alignment.

 * default: **TRUE**
 * type: gboolean
 * cmake directive: *OIO_CORE_SDS_ADAPT_METACHUNK_SIZE*

### core.sds.autocreate

> In the current oio-sds client SDK, should the entities be autocreated while accessed for the first time. So, when pushing a content in a container, when this option is set to 'true', the USER and the CONTAINER will be created and configured to the namespace's defaults.

 * default: **FALSE**
 * type: gboolean
 * cmake directive: *OIO_CORE_SDS_AUTOCREATE*

### core.sds.noshuffle

> In the current oio-sds client SDK, should the rawx services be shuffled before accessed. This helps ensuring a little load-balancing on the client side.

 * default: **FALSE**
 * type: gboolean
 * cmake directive: *OIO_CORE_SDS_NOSHUFFLE*

### core.sds.strict_utf8

> Should the object URLs be checked for non-UTF-8 characters? Disable this only if you have trouble reading old objects, uploaded before we check for invalid names.

 * default: **TRUE**
 * type: gboolean
 * cmake directive: *OIO_CORE_SDS_STRICT_UTF8*

### core.sds.timeout.cnx.rawx

> Sets the connection timeout for requests issued to rawx services.

 * default: **5.0**
 * type: gdouble
 * cmake directive: *OIO_CORE_SDS_TIMEOUT_CNX_RAWX*
 * range: 0.001 -> 300.0

### core.sds.timeout.req.rawx

> Sets the global timeout when uploading a chunk to a rawx service.

 * default: **60.0**
 * type: gdouble
 * cmake directive: *OIO_CORE_SDS_TIMEOUT_REQ_RAWX*
 * range: 0.001 -> 600.0

### core.sds.version

> The version of the sds. It's used to know the expected metadata of a chunk

 * default: **4.2**
 * type: string
 * cmake directive: *OIO_CORE_SDS_VERSION*

### events.beanstalkd.check_level_alert

> Set a threshold for the number of items in the beanstalkd, so that the service will alert past that value. Set to 0 for no alert sent.

 * default: **0**
 * type: gint64
 * cmake directive: *OIO_EVENTS_BEANSTALKD_CHECK_LEVEL_ALERT*
 * range: 0 -> G_MAXINT64

### events.beanstalkd.check_level_deny

> Set the maximum number of items in beanstalkd before considering it full

 * default: **512000**
 * type: gint64
 * cmake directive: *OIO_EVENTS_BEANSTALKD_CHECK_LEVEL_DENY*
 * range: 0 -> G_MAXINT64

### events.beanstalkd.check_period

> Set the interval between each check of the beanstalkd availability. Set to 0 to never check.

 * default: **0**
 * type: gint64
 * cmake directive: *OIO_EVENTS_BEANSTALKD_CHECK_PERIOD*
 * range: 0 -> 1 * G_TIME_SPAN_DAY

### events.beanstalkd.delay

> Sets the delay on each notification sent to the BEANSTALK endpoint

 * default: **0**
 * type: gint64
 * cmake directive: *OIO_EVENTS_BEANSTALKD_DELAY*
 * range: 0 -> 86400

### events.beanstalkd.prio

> Sets the priority of each notification sent to the BEANSTALK endpoint

 * default: **2147483648**
 * type: guint
 * cmake directive: *OIO_EVENTS_BEANSTALKD_PRIO*
 * range: 0 -> 2147483648

### events.beanstalkd.timeout

> Set the interval between each check of the beanstalkd availability. Set to 0 to never check.

 * default: **4 * G_TIME_SPAN_SECOND**
 * type: gint64
 * cmake directive: *OIO_EVENTS_BEANSTALKD_TIMEOUT*
 * range: 100 * G_TIME_SPAN_MILLISECOND -> 90 * G_TIME_SPAN_SECOND

### events.beanstalkd.ttr

> Sets the TTR (time to run) allow on the treatment of the notificatio sent to the beanstalkd

 * default: **120**
 * type: gint64
 * cmake directive: *OIO_EVENTS_BEANSTALKD_TTR*
 * range: 0 -> 86400

### events.common.pending.delay

> Sets the buffering delay of the events emitted by the application

 * default: **1 * G_TIME_SPAN_SECOND**
 * type: gint64
 * cmake directive: *OIO_EVENTS_COMMON_PENDING_DELAY*
 * range: 1 * G_TIME_SPAN_MILLISECOND -> 1 * G_TIME_SPAN_HOUR

### events.common.pending.max

> Sets the maximum number of pending events, not received yet by the endpoint

 * default: **10000**
 * type: guint32
 * cmake directive: *OIO_EVENTS_COMMON_PENDING_MAX*
 * range: 1 -> 1048576

### events.zmq.max_recv

> Sets the maximum number of ACK managed by the ZMQ notification client

 * default: **32**
 * type: guint
 * cmake directive: *OIO_EVENTS_ZMQ_MAX_RECV*
 * range: 1 -> 1073741824

### gridd.timeout.connect.common

> Sets the connection timeout, involved in any RPC to a 'meta' service.

 * default: **4.0**
 * type: gdouble
 * cmake directive: *OIO_GRIDD_TIMEOUT_CONNECT_COMMON*
 * range: 0.1 -> 30.0

### gridd.timeout.single.common

> Sets the default timeout for unitary (request/response) RPC, without considering the possible redirection.

 * default: **30.0**
 * type: gdouble
 * cmake directive: *OIO_GRIDD_TIMEOUT_SINGLE_COMMON*
 * range: 0.01 -> 120.0

### gridd.timeout.whole.common

> Sets the global timeout of a RPC to e 'meta' service, considering all the possible redirections.

 * default: **30.0**
 * type: gdouble
 * cmake directive: *OIO_GRIDD_TIMEOUT_WHOLE_COMMON*
 * range: 0.1 -> 120.0

### meta.queue.max_delay

> Anti-DDoS counter-mesure. In the current server, sets the maximum amount of time a queued TCP event may remain in the queue. If an event is polled and the thread sees the event stayed longer than that delay, A '503 Unavailabe' error is replied.

 * default: **40 * G_TIME_SPAN_SECOND**
 * type: gint64
 * cmake directive: *OIO_META_QUEUE_MAX_DELAY*
 * range: 10 * G_TIME_SPAN_MILLISECOND -> 1 * G_TIME_SPAN_HOUR

### meta0.outgoing.timeout.common.req

> Sets the timeout to the set of (quick) RPC that query a meta0 service

 * default: **10.0**
 * type: gdouble
 * cmake directive: *OIO_META0_OUTGOING_TIMEOUT_COMMON_REQ*
 * range: 0.01 -> 60.0

### meta1.outgoing.timeout.common.req

> Sets the timeout to the set of (quick) RPC that query a meta1 service

 * default: **10.0**
 * type: gdouble
 * cmake directive: *OIO_META1_OUTGOING_TIMEOUT_COMMON_REQ*
 * range: 0.01 -> 60.0

### meta2.batch.maxlen

> When listing a container, limits the number of items to that value.

 * default: **1000**
 * type: guint
 * cmake directive: *OIO_META2_BATCH_MAXLEN*
 * range: 1 -> 100000

### meta2.container.max_size

> How many bytes may be stored in each container.

 * default: **0**
 * type: gint64
 * cmake directive: *OIO_META2_CONTAINER_MAX_SIZE*
 * range: 0 -> G_MAXINT64

### meta2.delete_exceeding_versions

> When adding alias with versioning, deletes exceeding versions.

 * default: **FALSE**
 * type: gboolean
 * cmake directive: *OIO_META2_DELETE_EXCEEDING_VERSIONS*

### meta2.flush_limit

> When flushing a container, limits the number of deleted objects.

 * default: **1000**
 * type: gint64
 * cmake directive: *OIO_META2_FLUSH_LIMIT*
 * range: 0 -> G_MAXINT64

### meta2.generate.precheck

> Should the meta2 check the container state (quota, etc) before generating chunks.

 * default: **TRUE**
 * type: gboolean
 * cmake directive: *OIO_META2_GENERATE_PRECHECK*

### meta2.max_versions

> How many versions for a single alias.

 * default: **1**
 * type: gint64
 * cmake directive: *OIO_META2_MAX_VERSIONS*
 * range: -1 -> G_MAXINT64

### meta2.reload.lb.period

> Sets the period of the periodical reloading of the Load-balancing state, in the current meta2 service.

 * default: **10**
 * type: gint64
 * cmake directive: *OIO_META2_RELOAD_LB_PERIOD*
 * range: 1 -> 3600

### meta2.reload.nsinfo.period

> Sets the period of the periodical reloading of the namespace configuration, in the current meta2 service.

 * default: **5**
 * type: gint64
 * cmake directive: *OIO_META2_RELOAD_NSINFO_PERIOD*
 * range: 1 -> 3600

### meta2.retention_period

> How long should deleted content be kept.

 * default: **604800**
 * type: gint64
 * cmake directive: *OIO_META2_RETENTION_PERIOD*
 * range: 1 -> 2592000

### ns.chunk_size

> Default chunk size for the given namespace.

 * default: **10485760**
 * type: gint64
 * cmake directive: *OIO_NS_CHUNK_SIZE*
 * range: 1 -> G_MAXINT64

### ns.flat_bits

> Default number of bits with flat-NS computation.

 * default: **17**
 * type: guint
 * cmake directive: *OIO_NS_FLAT_BITS*
 * range: 0 -> 64

### ns.master

> TODO: to be documented

 * default: **TRUE**
 * type: gboolean
 * cmake directive: *OIO_NS_MASTER*

### ns.meta1_digits

> Default number of digits to agregate meta1 databases.

 * default: **4**
 * type: guint
 * cmake directive: *OIO_NS_META1_DIGITS*
 * range: 0 -> 4

### ns.service_update_policy

> TODO: to be documented

 * default: **meta2=KEEP|3|1;sqlx=KEEP|1|1|;rdir=KEEP|1|1|user_is_a_service=rawx**
 * type: string
 * cmake directive: *OIO_NS_SERVICE_UPDATE_POLICY*

### ns.storage_policy

> TODO: to be documented

 * default: **NONE**
 * type: string
 * cmake directive: *OIO_NS_STORAGE_POLICY*

### ns.worm

> Is the NS in a WORM (for Write Once, Read Many --but never delete).

 * default: **FALSE**
 * type: gboolean
 * cmake directive: *OIO_NS_WORM*

### proxy.bulk.max.create_many

> In a proxy, sets how many containers can be created at once.

 * default: **100**
 * type: guint
 * cmake directive: *OIO_PROXY_BULK_MAX_CREATE_MANY*
 * range: 0 -> 10000

### proxy.bulk.max.delete_many

> In a proxy, sets how many objects can be deleted at once.

 * default: **100**
 * type: guint
 * cmake directive: *OIO_PROXY_BULK_MAX_DELETE_MANY*
 * range: 0 -> 10000

### proxy.cache.enabled

> In a proxy, sets if any form of caching is allowed. Supersedes the value of resolver.cache.enabled.

 * default: **TRUE**
 * type: gboolean
 * cmake directive: *OIO_PROXY_CACHE_ENABLED*

### proxy.dir_shuffle

> Should the proxy shuffle the meta1 addresses before contacting them, thus trying to perform a better fanout of the requests.

 * default: **TRUE**
 * type: gboolean
 * cmake directive: *OIO_PROXY_DIR_SHUFFLE*

### proxy.force.master

> In a proxy, should the process ask the target service (with the help of an option in each RPC) to accept the RPC only if it is MASTER on that DB.

 * default: **FALSE**
 * type: gboolean
 * cmake directive: *OIO_PROXY_FORCE_MASTER*

### proxy.outgoing.timeout.common

> In a proxy, sets the global timeout for all the other RPC issued (not conscience, not stats-related)

 * default: **30.0**
 * type: gdouble
 * cmake directive: *OIO_PROXY_OUTGOING_TIMEOUT_COMMON*
 * range: 0.1 -> 60.0

### proxy.outgoing.timeout.config

> In a proxy, sets the global timeout for 'config' requests issued

 * default: **10.0**
 * type: gdouble
 * cmake directive: *OIO_PROXY_OUTGOING_TIMEOUT_CONFIG*
 * range: 0.1 -> 60.0

### proxy.outgoing.timeout.conscience

> In a proxy, sets the global timeout for the RPC to the central cosnience service.

 * default: **10.0**
 * type: gdouble
 * cmake directive: *OIO_PROXY_OUTGOING_TIMEOUT_CONSCIENCE*
 * range: 0.1 -> 60.0

### proxy.outgoing.timeout.info

> In a proxy, sets the global timeout for 'info' requests issued

 * default: **5.0**
 * type: gdouble
 * cmake directive: *OIO_PROXY_OUTGOING_TIMEOUT_INFO*
 * range: 0.01 -> 60.0

### proxy.outgoing.timeout.stat

> In a proxy, sets the global timeout for 'stat' requests issued (mostly forwarded for the event-agent)

 * default: **10.0**
 * type: gdouble
 * cmake directive: *OIO_PROXY_OUTGOING_TIMEOUT_STAT*
 * range: 0.1 -> 60.0

### proxy.period.cs.downstream

> In a proxy, sets the period between the refreshes of the load-balancing state from the central conscience.

 * default: **5**
 * type: gint64
 * cmake directive: *OIO_PROXY_PERIOD_CS_DOWNSTREAM*
 * range: 0 -> 60

### proxy.period.cs.upstream

> In a proxy, sets the period between two sendings of services states to the conscience.

 * default: **1**
 * type: gint64
 * cmake directive: *OIO_PROXY_PERIOD_CS_UPSTREAM*
 * range: 1 -> 60

### proxy.period.refresh.csurl

> In the proxy, tells the period between the reloadings of the conscience URL, known from the local configuration

 * default: **30**
 * type: gint64
 * cmake directive: *OIO_PROXY_PERIOD_REFRESH_CSURL*
 * range: 0 -> 86400

### proxy.period.refresh.srvtypes

> In the proxy, tells the period between two refreshes of the known service types, from the conscience

 * default: **30**
 * type: gint64
 * cmake directive: *OIO_PROXY_PERIOD_REFRESH_SRVTYPES*
 * range: 1 -> 86400

### proxy.period.reload.nsinfo

> In the proxy, tells the period between two refreshes of the namespace configuration, from the conscience

 * default: **30**
 * type: gint64
 * cmake directive: *OIO_PROXY_PERIOD_RELOAD_NSINFO*
 * range: 1 -> 3600

### proxy.prefer.master_for_read

> In a proxy, upon a read request, should the proxy prefer a service known to host a MASTER copy of the DB. Supersedes proxy.prefer.slave_for_read

 * default: **FALSE**
 * type: gboolean
 * cmake directive: *OIO_PROXY_PREFER_MASTER_FOR_READ*

### proxy.prefer.master_for_write

> In a proxy, upon a write request, should the proxy prefer services known to host the MASTER copy of the DB 

 * default: **TRUE**
 * type: gboolean
 * cmake directive: *OIO_PROXY_PREFER_MASTER_FOR_WRITE*

### proxy.prefer.slave_for_read

> In a proxy, upon a read request, should the proxy prefer a service known to host a SLAVE copy of the DB.

 * default: **FALSE**
 * type: gboolean
 * cmake directive: *OIO_PROXY_PREFER_SLAVE_FOR_READ*

### proxy.quirk.local_scores

> In a proxy, tells if the (ugly-as-hell) quirk that sets the score known from the conscience on the corresponding entries in the cache of services 'known to be local'

 * default: **FALSE**
 * type: gboolean
 * cmake directive: *OIO_PROXY_QUIRK_LOCAL_SCORES*

### proxy.request.max_delay

> How long a request might take to execute, when no specific deadline has been received. Used to compute a deadline transmitted to backend services, when no timeout is present in the request.

 * default: **1 * G_TIME_SPAN_MINUTE**
 * type: gint64
 * cmake directive: *OIO_PROXY_REQUEST_MAX_DELAY*
 * range: 1 * G_TIME_SPAN_MILLISECOND -> 1 * G_TIME_SPAN_HOUR

### proxy.srv_shuffle

> Should the proxy shuffle the meta2 addresses before the query, to do a better load-balancing of the requests.

 * default: **TRUE**
 * type: gboolean
 * cmake directive: *OIO_PROXY_SRV_SHUFFLE*

### proxy.ttl.services.down

> In the proxy cache, sets the TTL of a service known to be down

 * default: **5 * G_TIME_SPAN_SECOND**
 * type: gint64
 * cmake directive: *OIO_PROXY_TTL_SERVICES_DOWN*
 * range: 0 -> 1 * G_TIME_SPAN_DAY

### proxy.ttl.services.known

> In a proxy, sets the TTL of each service already encountered

 * default: **5 * G_TIME_SPAN_DAY**
 * type: gint64
 * cmake directive: *OIO_PROXY_TTL_SERVICES_KNOWN*
 * range: 0 -> 7 * G_TIME_SPAN_DAY

### proxy.ttl.services.local

> In the proxy cache, sets the TTL of a local service

 * default: **30 * G_TIME_SPAN_SECOND**
 * type: gint64
 * cmake directive: *OIO_PROXY_TTL_SERVICES_LOCAL*
 * range: 0 -> 1 * G_TIME_SPAN_DAY

### proxy.ttl.services.master

> In a proxy, sets the TTL on each 'known master' entry. That cache is filled each time a redirection to a MASTER occurs, so that we can immediately direct write operation to the service that owns the MASTER copy.

 * default: **5 * G_TIME_SPAN_SECOND**
 * type: gint64
 * cmake directive: *OIO_PROXY_TTL_SERVICES_MASTER*
 * range: 0 -> 7 * G_TIME_SPAN_DAY

### proxy.url.path.maxlen

> In a proxy, sets the maximum length for the URL it receives. This options protects stack allocation for that URL.

 * default: **2048**
 * type: guint
 * cmake directive: *OIO_PROXY_URL_PATH_MAXLEN*
 * range: 32 -> 65536

### rawx.events_allowed

> TODO: to be documented

 * default: **TRUE**
 * type: gboolean
 * cmake directive: *OIO_RAWX_EVENTS_ALLOWED*

### rdir.fd_per_base

> Configure the maximum number of file descriptors allowed to each leveldb database. Set to 0 to autodetermine the value (cf. rdir.fd_reserve). The real value will be clamped at least to 8. Will only be applied on bases opened after the configuration change.

 * default: **0**
 * type: guint
 * cmake directive: *OIO_RDIR_FD_PER_BASE*
 * range: 0 -> 16384

### rdir.fd_reserve

> Configure the total number of file descriptors the leveldb backend may use. Set to 0 to autodetermine the value. Will only be applied on bases opened after the configuration change.

 * default: **0**
 * type: guint
 * cmake directive: *OIO_RDIR_FD_RESERVE*
 * range: 0 -> 32768

### resolver.cache.csm0.max.default

> In any service resolver instanciated, sets the maximum number of entries related to meta0 (meta1 addresses) and conscience (meta0 address)

 * default: **4194304**
 * type: guint
 * cmake directive: *OIO_RESOLVER_CACHE_CSM0_MAX_DEFAULT*
 * range: 0 -> G_MAXUINT

### resolver.cache.csm0.ttl.default

> In any service resolver instanciated, sets the default TTL on the entries related meta0 (meta1 addresses) and conscience (meta0 address)

 * default: **0**
 * type: gint64
 * cmake directive: *OIO_RESOLVER_CACHE_CSM0_TTL_DEFAULT*
 * range: 0 -> G_MAXINT64

### resolver.cache.enabled

> Allows the resolver instances to cache entries

 * default: **FALSE**
 * type: gboolean
 * cmake directive: *OIO_RESOLVER_CACHE_ENABLED*

### resolver.cache.srv.max.default

> In any service resolver instanciated, sets the maximum number of meta1 entries (data-bound services)

 * default: **4194304**
 * type: guint
 * cmake directive: *OIO_RESOLVER_CACHE_SRV_MAX_DEFAULT*
 * range: 0 -> G_MAXUINT

### resolver.cache.srv.ttl.default

> In any service resolver instanciated, sets the default TTL on the meta1 entries (data-bound services)

 * default: **0**
 * type: gint64
 * cmake directive: *OIO_RESOLVER_CACHE_SRV_TTL_DEFAULT*
 * range: 0 -> G_MAXINT64

### server.batch.accept

> In the network core, when the server socket wakes the call to epoll_wait(), that value sets the number of subsequent calls to accept(). Setting it to a low value allows to quickly switch to other events (established connection) and can lead to a strvation on the new connections. Setting to a high value might spend too much time in accepting and ease denials of service (with established but idle cnx).

 * default: **64**
 * type: guint
 * cmake directive: *OIO_SERVER_BATCH_ACCEPT*
 * range: 1 -> 4096

### server.batch.events

> In the network core of a server, how many events do you manage in each call to epoll_wait(). Set to a low value to quickly react on new connections, to an higher value to rather treat established connections. The value is bound to a stack-allocated buffer, keep it rather small.

 * default: **128**
 * type: guint
 * cmake directive: *OIO_SERVER_BATCH_EVENTS*
 * range: 1 -> 4096

### server.cnx.timeout.idle

> In the current server, sets the maximumu amount of time a connection may live without activity since the last activity (i.e. the last reply sent)

 * default: **5 * G_TIME_SPAN_MINUTE**
 * type: gint64
 * cmake directive: *OIO_SERVER_CNX_TIMEOUT_IDLE*
 * range: 0 -> 1 * G_TIME_SPAN_DAY

### server.cnx.timeout.never

> In the current server, sets the maximum amount of time an established connection is allowed to live when it has no activity at all.

 * default: **30 * G_TIME_SPAN_SECOND**
 * type: gint64
 * cmake directive: *OIO_SERVER_CNX_TIMEOUT_NEVER*
 * range: 0 -> 1 * G_TIME_SPAN_DAY

### server.cnx.timeout.persist

> In the current server, sets the maximum amount of time a connection is allowed to live, since its creation by the accept() call, wheter it presents activity or not.

 * default: **2 * G_TIME_SPAN_HOUR**
 * type: gint64
 * cmake directive: *OIO_SERVER_CNX_TIMEOUT_PERSIST*
 * range: 0 -> 1 * G_TIME_SPAN_DAY

### server.fd_max_passive

> Maximum number of simultaneous incoming connections. Set to 0 for an automatic detection (50% of available file descriptors).

 * default: **0**
 * type: guint
 * cmake directive: *OIO_SERVER_FD_MAX_PASSIVE*
 * range: 0 -> 65536

### server.log_outgoing

> TODO: to be documented

 * default: **FALSE**
 * type: gboolean
 * cmake directive: *OIO_SERVER_LOG_OUTGOING*

### server.malloc_trim_size.ondemand

> Sets how many bytes bytes are released when the LEAN request is received by the current 'meta' service.

 * default: **0**
 * type: guint
 * cmake directive: *OIO_SERVER_MALLOC_TRIM_SIZE_ONDEMAND*
 * range: 0 -> 2147483648

### server.malloc_trim_size.periodic

> Sets how many bytes bytes are released when the LEAN request is received by the current 'meta' service.

 * default: **0**
 * type: guint
 * cmake directive: *OIO_SERVER_MALLOC_TRIM_SIZE_PERIODIC*
 * range: 0 -> 2147483648

### server.periodic_decache.max_bases

> How many bases may be decached each time the background task performs its Dance of Death

 * default: **1**
 * type: guint
 * cmake directive: *OIO_SERVER_PERIODIC_DECACHE_MAX_BASES*
 * range: 1 -> 4194304

### server.periodic_decache.max_delay

> How long may the decache routine take

 * default: **500 * G_TIME_SPAN_MILLISECOND**
 * type: gint64
 * cmake directive: *OIO_SERVER_PERIODIC_DECACHE_MAX_DELAY*
 * range: 1 * G_TIME_SPAN_MILLISECOND -> 1 * G_TIME_SPAN_MINUTE

### server.periodic_decache.period

> In ticks / jiffies, with approx. 1 tick per second. 0 means never

 * default: **0**
 * type: guint
 * cmake directive: *OIO_SERVER_PERIODIC_DECACHE_PERIOD*
 * range: 0 -> 1048576

### server.pool.max_idle

> In the current server, sets how long a thread can remain unused before considered as idle (and thus to be stopped)

 * default: **30 * G_TIME_SPAN_SECOND**
 * type: gint64
 * cmake directive: *OIO_SERVER_POOL_MAX_IDLE*
 * range: 1 -> 1 * G_TIME_SPAN_HOUR

### server.pool.max_stat

> In the current server, sets how many threads are allowed to the stats server. Keep this value really small, 1 should be enough for most usages, and consider increasing it if you have clues that the management of internal metrics is the bottleneck. Set to 0 for no limit.

 * default: **1**
 * type: gint
 * cmake directive: *OIO_SERVER_POOL_MAX_STAT*
 * range: 0 -> 1073741824

### server.pool.max_tcp

> In the current server, sets the maximum number of threads for the pool responsible for the TCP connections (threading model is one thread per request being managed, and one request at once per TCP connection). Set to 0 for no limit.

 * default: **0**
 * type: gint
 * cmake directive: *OIO_SERVER_POOL_MAX_TCP*
 * range: 0 -> 1073741824

### server.pool.max_udp

> In the current server, sets the maximum number of threads for pool responsible for the UDP messages handling. UDP is only used for quick synchronisation messages during MASTER elections. Set ot 0 for no limit.

 * default: **4**
 * type: gint
 * cmake directive: *OIO_SERVER_POOL_MAX_UDP*
 * range: 0 -> 1073741824

### server.pool.max_unused

> In the current server, sets how many threads may remain unused. This value is, in the GLib, common to all the threadpools.

 * default: **20**
 * type: gint
 * cmake directive: *OIO_SERVER_POOL_MAX_UNUSED*
 * range: 0 -> 1073741824

### server.queue.max_delay

> Anti-DDoS counter-mesure. In the current server, sets the maximum amount of time a queued TCP event may remain in the queue. If an event is polled and the thread sees the event stayed longer than that delay, the connection is immediately closed. Keep this value rather high because the connection closing doesn't involve a reply that will help the client to retry with an exponential back-off.

 * default: **60 * G_TIME_SPAN_SECOND**
 * type: gint64
 * cmake directive: *OIO_SERVER_QUEUE_MAX_DELAY*
 * range: 10 * G_TIME_SPAN_MILLISECOND -> 1 * G_TIME_SPAN_HOUR

### server.queue.warn_delay

> In the current server, set the time threshold after which a warning is sent when a file descriptor stays longer than that in the queue of the Thread Pool.

 * default: **4 * G_TIME_SPAN_SECOND**
 * type: gint64
 * cmake directive: *OIO_SERVER_QUEUE_WARN_DELAY*
 * range: 10 * G_TIME_SPAN_MILLISECOND -> 1 * G_TIME_SPAN_HOUR

### server.request.max_delay_start

> How long a request might take to start executing on the server side. This value is used to compute a deadline for several waitings (DB cache, manager of elections, etc). Common to all sqliterepo-based services, it might be overriden.

 * default: **30 * G_TIME_SPAN_SECOND**
 * type: gint64
 * cmake directive: *OIO_SERVER_REQUEST_MAX_DELAY_START*
 * range: 1 * G_TIME_SPAN_MILLISECOND -> 1 * G_TIME_SPAN_HOUR

### server.task.malloc_trim.period

> In jiffies, how often the periodic task that calls malloc_trim() is fired.

 * default: **3600**
 * type: guint
 * cmake directive: *OIO_SERVER_TASK_MALLOC_TRIM_PERIOD*
 * range: 0 -> 86400

### server.udp_queue.max

> In the current server, sets the maximum length of the queue for UDP messages. When that number has been reached and a new message arrives, the message will be dropped.

 * default: **512**
 * type: guint
 * cmake directive: *OIO_SERVER_UDP_QUEUE_MAX*
 * range: 0 -> 2147483648

### server.udp_queue.ttl

> In the current server, sets the maximum amount of time a queued UDP frame may remain in the queue. When unqueued, if the message was queued for too long, it will be dropped. The purpose of such a mechanism is to avoid clogging the queue and the whole election/cache mechanisms with old messages, those messages having already been resent.

 * default: **1 * G_TIME_SPAN_SECOND**
 * type: gint64
 * cmake directive: *OIO_SERVER_UDP_QUEUE_TTL*
 * range: 100 * G_TIME_SPAN_MILLISECOND -> 1 * G_TIME_SPAN_DAY

### socket.fastopen.enabled

> Should the socket to meta~ services use TCP_FASTOPEN flag.

 * default: **TRUE**
 * type: gboolean
 * cmake directive: *OIO_SOCKET_FASTOPEN_ENABLED*

### socket.gridd.rcvbuf

> Set to a non-zero value to explicitely force a RCVBUF option on client sockets to gridd services. Set to 0 to keep the OS default.

 * default: **0**
 * type: guint
 * cmake directive: *OIO_SOCKET_GRIDD_RCVBUF*
 * range: 0 -> 16777216

### socket.gridd.sndbuf

> Set to a non-zero value to explicitely force a SNDBUF option on client sockets to gridd services. Set to 0 to keep the OS default.

 * default: **0**
 * type: guint
 * cmake directive: *OIO_SOCKET_GRIDD_SNDBUF*
 * range: 0 -> 16777216

### socket.linger.delay

> When socket.linger.enabled is set to TRUE, socket.linger.delat tells how the socket remains in the TIME_WAIT state after the close() has been called.

 * default: **1**
 * type: gint64
 * cmake directive: *OIO_SOCKET_LINGER_DELAY*
 * range: 0 -> 60

### socket.linger.enabled

> Set to TRUE to allow the LINGER behavior of TCP sockets, as a default. The connections then end with a normal FIN packet, and go in the TIME_WAIT state for a given delay. Setting to FALSE causes connections to be closed with a RST packet, then avoiding a lot of TCP sockets in the TIME_WAIT state.

 * default: **FALSE**
 * type: gboolean
 * cmake directive: *OIO_SOCKET_LINGER_ENABLED*

### socket.nodelay.enabled

> Should the socket to meta~ services receive the TCP_NODELAY flag. When TRUE, it disables the Naggle's algorithm.

 * default: **TRUE**
 * type: gboolean
 * cmake directive: *OIO_SOCKET_NODELAY_ENABLED*

### socket.proxy.buflen

> Advice the libcurl to use that buffer size for the interactions with the proxy. libcurl gives no guaranty to take the advice into account. Set to 0 to let the default. libcurl applies its own range, usually between 1k and 512k.

 * default: **0**
 * type: guint
 * cmake directive: *OIO_SOCKET_PROXY_BUFLEN*
 * range: 0 -> 512000

### socket.quickack.enabled

> Should the sockets opened by the application receive the TCP_QUICKACK flag.

 * default: **TRUE**
 * type: gboolean
 * cmake directive: *OIO_SOCKET_QUICKACK_ENABLED*

### socket.rawx.buflen

> Advice the libcurl to use that buffer size for the interactions with the rawx services. libcurl gives no guaranty to take the advice into account. Set to 0 to let the default. libcurl applies its own range, usually between 1k and 512k.

 * default: **0**
 * type: guint
 * cmake directive: *OIO_SOCKET_RAWX_BUFLEN*
 * range: 0 -> 512000

### sqliterepo.cache.heat_threshold

> Sets the heat value below which a databse is considered hot

 * default: **1**
 * type: guint32
 * cmake directive: *OIO_SQLITEREPO_CACHE_HEAT_THRESHOLD*
 * range: 1 -> 2147483648

### sqliterepo.cache.heavyload.alert

> Triggers an alert when a thread tries to wait for an overloaded database.

 * default: **TRUE**
 * type: gboolean
 * cmake directive: *OIO_SQLITEREPO_CACHE_HEAVYLOAD_ALERT*

### sqliterepo.cache.heavyload.fail

> Triggers an error when a thread waits for an overloaded database.

 * default: **FALSE**
 * type: gboolean
 * cmake directive: *OIO_SQLITEREPO_CACHE_HEAVYLOAD_FAIL*

### sqliterepo.cache.timeout.lock

> Sets how long we (unit)wait on the lock around the databases. Keep it small.

 * default: **1 * G_TIME_SPAN_SECOND**
 * type: gint64
 * cmake directive: *OIO_SQLITEREPO_CACHE_TIMEOUT_LOCK*
 * range: 1 * G_TIME_SPAN_MILLISECOND -> 1 * G_TIME_SPAN_HOUR

### sqliterepo.cache.timeout.open

> Sets how long a worker thread accepts for a DB to become available.

 * default: **20 * G_TIME_SPAN_SECOND**
 * type: gint64
 * cmake directive: *OIO_SQLITEREPO_CACHE_TIMEOUT_OPEN*
 * range: 1 * G_TIME_SPAN_MILLISECOND -> 1 * G_TIME_SPAN_DAY

### sqliterepo.cache.ttl.cool

> Sets the period after the return to the IDLE/COLD state, during which the recycling is forbidden. 0 means the base won't be decached.

 * default: **1 * G_TIME_SPAN_MILLISECOND**
 * type: gint64
 * cmake directive: *OIO_SQLITEREPO_CACHE_TTL_COOL*
 * range: 0 -> 1 * G_TIME_SPAN_DAY

### sqliterepo.cache.ttl.hot

> Sets the period after the return to the IDLE/HOT state, during which the recycling is forbidden. 0 means the base won't be decached.

 * default: **1 * G_TIME_SPAN_MILLISECOND**
 * type: gint64
 * cmake directive: *OIO_SQLITEREPO_CACHE_TTL_HOT*
 * range: 0 -> 1 * G_TIME_SPAN_DAY

### sqliterepo.cache.waiting.max

> Sets how many threads can wait on a single database. All the additional waiters will be denied with any wait attempt.

 * default: **16**
 * type: guint32
 * cmake directive: *OIO_SQLITEREPO_CACHE_WAITING_MAX*
 * range: 0 -> 2147483648

### sqliterepo.client.timeout.alert_if_longer

> In the current sqliterepo repository, sets the maximum amount of time a periodical task may take, while checking for the timeouts on the outbound connections.

 * default: **5 * G_TIME_SPAN_SECOND**
 * type: gint64
 * cmake directive: *OIO_SQLITEREPO_CLIENT_TIMEOUT_ALERT_IF_LONGER*
 * range: 1 * G_TIME_SPAN_MILLISECOND -> 1 * G_TIME_SPAN_HOUR

### sqliterepo.dump.chunk_size

> Size of data chunks when copying a database using the chunked DB_PIPEFROM/DB_DUMP mechanism.

 * default: **8388608**
 * type: gint64
 * cmake directive: *OIO_SQLITEREPO_DUMP_CHUNK_SIZE*
 * range: 4096 -> 2146435072

<<<<<<< HEAD
=======
### sqliterepo.dump.max_size

> Maximum size of a database dump. If a base is bigger than this size, it will be refused the synchronous DB_RESTORE mechanism, and will be ansynchronously restored with the DB_DUMP/DB_PIPEFROM mechanism.

 * default: **1073741824**
 * type: gint64
 * cmake directive: *OIO_SQLITEREPO_DUMP_MAX_SIZE*
 * range: 0 -> 2146435072

### sqliterepo.dumps.max

> How many concurrent DB dumps may happen in a single process.

 * default: **1024**
 * type: gint
 * cmake directive: *OIO_SQLITEREPO_DUMPS_MAX*
 * range: 1 -> G_MAXINT

### sqliterepo.dumps.timeout

> How long to wait for a concurrent DB dump to finish. Should be set accordingly with sqliterepo.outgoing.timeout.req.resync.

 * default: **4 * G_TIME_SPAN_MINUTE**
 * type: gint64
 * cmake directive: *OIO_SQLITEREPO_DUMPS_TIMEOUT*
 * range: 1 * G_TIME_SPAN_SECOND -> 1 * G_TIME_SPAN_DAY

>>>>>>> 37c720b6
### sqliterepo.election.allow_master

> Allow the role of MASTER in any election.

 * default: **TRUE**
 * type: gboolean
 * cmake directive: *OIO_SQLITEREPO_ELECTION_ALLOW_MASTER*

### sqliterepo.election.delay.expire_master

> In the current sqliterepo repository, sets the amount of time after which a MASTER election will drop its status and return to the NONE status. This helps recycling established-but-unused elections, and save Zookeeper nodes. Keep this value between sqliterepo.election.delay.expire_slave and sqliterepo.election.delay.ping_final if you want the election to never expire.

 * default: **240 * G_TIME_SPAN_MINUTE**
 * type: gint64
 * cmake directive: *OIO_SQLITEREPO_ELECTION_DELAY_EXPIRE_MASTER*
 * range: 1 * G_TIME_SPAN_MILLISECOND -> 7 * G_TIME_SPAN_DAY

### sqliterepo.election.delay.expire_none

> In the current sqliterepo repository, sets the amount of time an election without status will be forgotten 

 * default: **30 * G_TIME_SPAN_MINUTE**
 * type: gint64
 * cmake directive: *OIO_SQLITEREPO_ELECTION_DELAY_EXPIRE_NONE*
 * range: 1 * G_TIME_SPAN_SECOND -> 1 * G_TIME_SPAN_DAY

### sqliterepo.election.delay.expire_slave

> In the current sqliterepo repository, sets the amount of time after which a SLAVE election will drop its status and return to the NONE status. This helps recycling established-but-unused elections, and save Zookeeper nodes.

 * default: **210 * G_TIME_SPAN_MINUTE**
 * type: gint64
 * cmake directive: *OIO_SQLITEREPO_ELECTION_DELAY_EXPIRE_SLAVE*
 * range: 1 * G_TIME_SPAN_SECOND -> 7 * G_TIME_SPAN_DAY

### sqliterepo.election.delay.ping_final

> In the current sqliterepo repository, sets the average amount of time after which a PING will be sent for an established election. This is an average, in facts a jitter is introduced to avoid resonance effects on large-scale platforms. Should be greater than sqliterepo.election.delay.expire_slave if you want the slaves to actually expire.

 * default: **30 * G_TIME_SPAN_MINUTE**
 * type: gint64
 * cmake directive: *OIO_SQLITEREPO_ELECTION_DELAY_PING_FINAL*
 * range: 1 * G_TIME_SPAN_MILLISECOND -> 1 * G_TIME_SPAN_DAY

### sqliterepo.election.delay.retry_failed

> In the current sqliterepo repository, sets the amount of time after which a failed election leaves its FAILED status and returns to the NONE status.

 * default: **2 * G_TIME_SPAN_SECOND**
 * type: gint64
 * cmake directive: *OIO_SQLITEREPO_ELECTION_DELAY_RETRY_FAILED*
 * range: 1 * G_TIME_SPAN_MILLISECOND -> 7 * G_TIME_SPAN_DAY

### sqliterepo.election.lazy_recover

> Should the election mecanism try to recreate missing DB?

 * default: **FALSE**
 * type: gboolean
 * cmake directive: *OIO_SQLITEREPO_ELECTION_LAZY_RECOVER*

### sqliterepo.election.lock_alert_delay

> Only effective when built in DEBUG mode. Dump the long critical sections around the elections lock, when the lock is held for longer than this threshold (in microseconds).

 * default: **200**
 * type: gint64
 * cmake directive: *OIO_SQLITEREPO_ELECTION_LOCK_ALERT_DELAY*
 * range: 1 -> 60 * G_TIME_SPAN_SECOND

### sqliterepo.election.nowait.after

> In the current sqliterepo repository, sets the amount of time spent in an election resolution that will make a worker thread won't wait at all and consider that election is stalled.

 * default: **15 * G_TIME_SPAN_MINUTE**
 * type: gint64
 * cmake directive: *OIO_SQLITEREPO_ELECTION_NOWAIT_AFTER*
 * range: 1 * G_TIME_SPAN_MILLISECOND -> G_MAXINT64

### sqliterepo.election.nowait.enable

> Check of the election is pending since too long. If it is, don't way for it.

 * default: **FALSE**
 * type: gboolean
 * cmake directive: *OIO_SQLITEREPO_ELECTION_NOWAIT_ENABLE*

### sqliterepo.election.task.exit.alert

> When NONE elections are expired, report a warning if the background task holds the lock longer than this value.

 * default: **100 * G_TIME_SPAN_MILLISECOND**
 * type: gint64
 * cmake directive: *OIO_SQLITEREPO_ELECTION_TASK_EXIT_ALERT*
 * range: 0 -> G_MAXINT64

### sqliterepo.election.task.exit.period

> In jiffies, how often the removal of expired NONE elections happens

 * default: **5**
 * type: guint
 * cmake directive: *OIO_SQLITEREPO_ELECTION_TASK_EXIT_PERIOD*
 * range: 0 -> 86400

### sqliterepo.election.task.timer.alert

> When timers are raised on elections, report a warning if the background task holds the lock longer than this value.

 * default: **100 * G_TIME_SPAN_MILLISECOND**
 * type: gint64
 * cmake directive: *OIO_SQLITEREPO_ELECTION_TASK_TIMER_ALERT*
 * range: 0 -> G_MAXINT64

### sqliterepo.election.task.timer.period

> In jiffies, how often the elections waiting for timers are fired

 * default: **1**
 * type: guint
 * cmake directive: *OIO_SQLITEREPO_ELECTION_TASK_TIMER_PERIOD*
 * range: 0 -> 86400

### sqliterepo.election.wait.delay

> In the current sqliterepo repository, sets the maximum amount of time a worker thread is allowed to wait for an election to get its final status.

 * default: **20 * G_TIME_SPAN_SECOND**
 * type: gint64
 * cmake directive: *OIO_SQLITEREPO_ELECTION_WAIT_DELAY*
 * range: 100 * G_TIME_SPAN_MILLISECOND -> 1 * G_TIME_SPAN_HOUR

### sqliterepo.election.wait.quantum

> In the current sqliterepo repository, while loop-waiting for a final election status to be reached, this value sets the unit amount of time of eacch unit wait on the lock. Keep this value rather small to avoid waiting for too long, but not too small to avoid dumping CPU cycles in active waiting.

 * default: **4 * G_TIME_SPAN_SECOND**
 * type: gint64
 * cmake directive: *OIO_SQLITEREPO_ELECTION_WAIT_QUANTUM*
 * range: 100 * G_TIME_SPAN_MILLISECOND -> 1 * G_TIME_SPAN_HOUR

### sqliterepo.outgoing.timeout.cnx.getvers

> Sets the connection timeout when exchanging versions between databases replicas.

 * default: **5.0**
 * type: gdouble
 * cmake directive: *OIO_SQLITEREPO_OUTGOING_TIMEOUT_CNX_GETVERS*
 * range: 0.01 -> 30.0

### sqliterepo.outgoing.timeout.cnx.replicate

> Sets the connection timeout sending a replication request.

 * default: **5.0**
 * type: gdouble
 * cmake directive: *OIO_SQLITEREPO_OUTGOING_TIMEOUT_CNX_REPLICATE*
 * range: 0.01 -> 30.0

### sqliterepo.outgoing.timeout.cnx.resync

> Set the connection timeout during RPC to ask for a SLAVE database to be resync on its MASTER

 * default: **5.0**
 * type: gdouble
 * cmake directive: *OIO_SQLITEREPO_OUTGOING_TIMEOUT_CNX_RESYNC*
 * range: 0.01 -> 30.0

### sqliterepo.outgoing.timeout.cnx.use

> Sets the connection timeout when ping'ing a peer database. Keep it small. Only used when UDP is disabled.

 * default: **1.0**
 * type: gdouble
 * cmake directive: *OIO_SQLITEREPO_OUTGOING_TIMEOUT_CNX_USE*
 * range: 0.01 -> 30.0

### sqliterepo.outgoing.timeout.req.getvers

> Sets the global timeout when performing a version exchange RPC. Keep it rather small, to let election quickly fail on network troubles. Only used when UDP is disabled.

 * default: **10.0**
 * type: gdouble
 * cmake directive: *OIO_SQLITEREPO_OUTGOING_TIMEOUT_REQ_GETVERS*
 * range: 0.01 -> 30.0

### sqliterepo.outgoing.timeout.req.replicate

> Sets the global timeout when sending a replication RPC, from the current MASTER to a SLAVE

 * default: **10.0**
 * type: gdouble
 * cmake directive: *OIO_SQLITEREPO_OUTGOING_TIMEOUT_REQ_REPLICATE*
 * range: 0.01 -> 30.0

### sqliterepo.outgoing.timeout.req.resync

> Sets the global timeout of a RESYNC request sent to a 'meta' service. Sent to a SLAVE DB, the RESYNC operation involves a RPC from the SLAVE to the MASTER, then a DB dump on the MASTER and restoration on the SLAVE. Thus that operation might be rather long, due to the possibility of network/disk latency/bandwidth, etc. Should be set accordingly with sqliterepo.dumps.timeout

 * default: **241.0**
 * type: gdouble
 * cmake directive: *OIO_SQLITEREPO_OUTGOING_TIMEOUT_REQ_RESYNC*
 * range: 0.01 -> 300.0

### sqliterepo.outgoing.timeout.req.use

> Sets the global timeout when ping'ing a peer database. Keep it small.

 * default: **10.0**
 * type: gdouble
 * cmake directive: *OIO_SQLITEREPO_OUTGOING_TIMEOUT_REQ_USE*
 * range: 0.01 -> 30.0

### sqliterepo.page_size

> In the current sqliterepo repository, sets the page size of all the databases used. This value only has effects on databases created with that value.

 * default: **4096**
 * type: guint
 * cmake directive: *OIO_SQLITEREPO_PAGE_SIZE*
 * range: 512 -> 1048576

### sqliterepo.release_size

> Sets how many bytes bytes are released when the LEAN request is received by the current 'meta' service.

 * default: **67108864**
 * type: guint
 * cmake directive: *OIO_SQLITEREPO_RELEASE_SIZE*
 * range: 1 -> 2147483648

### sqliterepo.repo.active_queue_ttl

> In the current server, sets the maximum amount of time a queued DB_USE, DB_GETVERS or DB_PIPEFROM request may remain in the queue. If the message was queued for too long before being sent, it will be dropped. The purpose of such a mechanism is to avoid clogging the queue and the whole election/cache mechanisms with old messages, those messages having already been resent.

 * default: **4 * G_TIME_SPAN_SECOND**
 * type: gint64
 * cmake directive: *OIO_SQLITEREPO_REPO_ACTIVE_QUEUE_TTL*
 * range: 100 * G_TIME_SPAN_MILLISECOND -> 60 * G_TIME_SPAN_SECOND

### sqliterepo.repo.fd_max_active

> Maximum number of simultaneous outgoing connections. Set to 0 for an automatic detection (2% of available file descriptors).

 * default: **512**
 * type: guint
 * cmake directive: *OIO_SQLITEREPO_REPO_FD_MAX_ACTIVE*
 * range: 0 -> 65536

### sqliterepo.repo.fd_min_active

> Minimum number of simultaneous outgoing connections.

 * default: **32**
 * type: guint
 * cmake directive: *OIO_SQLITEREPO_REPO_FD_MIN_ACTIVE*
 * range: 0 -> 65536

### sqliterepo.repo.getvers_attempts

> Sets how many versions exchanges are allowed during the journey in the election FSM.

 * default: **5**
 * type: guint
 * cmake directive: *OIO_SQLITEREPO_REPO_GETVERS_ATTEMPTS*
 * range: 1 -> 64

### sqliterepo.repo.getvers_delay

> .

 * default: **100 * G_TIME_SPAN_MILLISECOND**
 * type: gint64
 * cmake directive: *OIO_SQLITEREPO_REPO_GETVERS_DELAY*
 * range: 10 * G_TIME_SPAN_MILLISECOND -> 1 * G_TIME_SPAN_MINUTE

### sqliterepo.repo.hard_max

> Sets how many databases can be kept simultaneously open (in use or idle) in the current service. If defined to 0, it is set to 48% of available file descriptors.

 * default: **0**
 * type: guint
 * cmake directive: *OIO_SQLITEREPO_REPO_HARD_MAX*
 * range: 0 -> 131072

### sqliterepo.repo.soft_max

> Sets how many databases can be in use at the same moment in the current service. If defined to 0, it is set to sqliterepo.repo.hard_max.

 * default: **0**
 * type: guint
 * cmake directive: *OIO_SQLITEREPO_REPO_SOFT_MAX*
 * range: 0 -> 131072

### sqliterepo.service.exit_ttl

> .

 * default: **10 * G_TIME_SPAN_SECOND**
 * type: gint64
 * cmake directive: *OIO_SQLITEREPO_SERVICE_EXIT_TTL*
 * range: 1 * G_TIME_SPAN_MILLISECOND -> 1 * G_TIME_SPAN_HOUR

### sqliterepo.udp_deferred

> Should the sendto() of DB_USE be deferred to a thread-pool. Only effective when `oio_udp_allowed` is set. Set to 0 to keep the OS default.

 * default: **TRUE**
 * type: gboolean
 * cmake directive: *OIO_SQLITEREPO_UDP_DEFERRED*

### sqliterepo.zk.mux_factor

> For testing purposes. The value simulates ZK sharding on different connection to the same cluster.

 * default: **1**
 * type: guint
 * cmake directive: *OIO_SQLITEREPO_ZK_MUX_FACTOR*
 * range: 1 -> 64

### sqliterepo.zk.rrd.threshold

> Sets the maximum number of reconnections to the ZK that remains acceptable. Beyond that limit, we consider the current service has been disconnected, and that it loast all its nodes.

 * default: **5**
 * type: guint
 * cmake directive: *OIO_SQLITEREPO_ZK_RRD_THRESHOLD*
 * range: 1 -> 2147483648

### sqliterepo.zk.rrd.window

> Sets the time window to remember the reconnection events, on a ZK connection.

 * default: **30**
 * type: guint
 * cmake directive: *OIO_SQLITEREPO_ZK_RRD_WINDOW*
 * range: 1 -> 4095

### sqliterepo.zk.shuffle

> Should the synchronism mechanism shuffle the set of URL in the ZK connection string? Set to yes as an attempt to a better balancing of the connections to the nodes of the ZK cluster.

 * default: **TRUE**
 * type: gboolean
 * cmake directive: *OIO_SQLITEREPO_ZK_SHUFFLE*

### sqliterepo.zk.timeout

> Sets the timeout of the zookeeper handle (in the meaning of the zookeeper client library)

 * default: **10 * G_TIME_SPAN_SECOND**
 * type: gint64
 * cmake directive: *OIO_SQLITEREPO_ZK_TIMEOUT*
 * range: 1 * G_TIME_SPAN_MILLISECOND -> 1 * G_TIME_SPAN_HOUR

### sqlx.lb.refresh_period

> In the current sqlx-based service, tells the period (in seconds) at which the service will refresh its load-balancing information.

 * default: **1**
 * type: gint64
 * cmake directive: *OIO_SQLX_LB_REFRESH_PERIOD*
 * range: 1 -> 60

### sqlx.outgoing.timeout.req

> Sets the timeout for the requests issued to the SQLX services.

 * default: **30.0**
 * type: gdouble
 * cmake directive: *OIO_SQLX_OUTGOING_TIMEOUT_REQ*
 * range: 0.01 -> 60.0

### udp_allowed

> Allow the sqlx client DB_USE RPC to be sent via UDP instead of the default TCP channel.

 * default: **TRUE**
 * type: gboolean
 * cmake directive: *OIO_UDP_ALLOWED*

## Variables only for testing purposes

These variables are only active when the **ENBUG** option has been specified on
the cmake command line.


### enbug.client.fake_timeout.threshold

> Set the probability of fake timeout failures, in any client RPC to a 'meta' service

 * default: **0**
 * type: gint32
 * cmake directive: *OIO_ENBUG_CLIENT_FAKE_TIMEOUT_THRESHOLD*
 * range: 0 -> 100

### enbug.election.double_master.db

> CID of the base to force a double master condition on.

 * default: ****
 * type: string
 * cmake directive: *OIO_ENBUG_ELECTION_DOUBLE_MASTER_DB*

### enbug.proxy.cs.failure_rate

> Proxy probability to fail with 503 on a /cs route

 * default: **0**
 * type: gint32
 * cmake directive: *OIO_ENBUG_PROXY_CS_FAILURE_RATE*
 * range: 0 -> 100

### enbug.proxy.request_failure.alone

> Really, do not use this!

 * default: **0**
 * type: gint32
 * cmake directive: *OIO_ENBUG_PROXY_REQUEST_FAILURE_ALONE*
 * range: 0 -> 100

### enbug.proxy.request_failure.first

> Really, do not use this!

 * default: **0**
 * type: gint32
 * cmake directive: *OIO_ENBUG_PROXY_REQUEST_FAILURE_FIRST*
 * range: 0 -> 100

### enbug.proxy.request_failure.last

> Really, do not use this!

 * default: **0**
 * type: gint32
 * cmake directive: *OIO_ENBUG_PROXY_REQUEST_FAILURE_LAST*
 * range: 0 -> 100

### enbug.proxy.request_failure.middle

> Really, do not use this!

 * default: **0**
 * type: gint32
 * cmake directive: *OIO_ENBUG_PROXY_REQUEST_FAILURE_MIDDLE*
 * range: 0 -> 100

### enbug.server.request.failure.threshold

> In testing situations, sets the average ratio of requests failing for a fake reason (from the peer). This helps testing the retrial mechanisms.

 * default: **0**
 * type: gint32
 * cmake directive: *OIO_ENBUG_SERVER_REQUEST_FAILURE_THRESHOLD*
 * range: 0 -> 100

### enbug.sqliterepo.client.failure.threshold

> In testing situations, sets the average ratio of requests failing for a fake reason (from the peer). This helps testing the retrial mechanisms.

 * default: **0**
 * type: gint32
 * cmake directive: *OIO_ENBUG_SQLITEREPO_CLIENT_FAILURE_THRESHOLD*
 * range: 0 -> 100

### enbug.sqliterepo.client.timeout.period

> In testing situations, sets the average ratio of requests failing for a fake reason (connection timeout). This helps testing the retrial mechanisms and the behavior under strong network split-brain.

 * default: **1 * G_TIME_SPAN_SECOND**
 * type: gint64
 * cmake directive: *OIO_ENBUG_SQLITEREPO_CLIENT_TIMEOUT_PERIOD*
 * range: 1 * G_TIME_SPAN_MILLISECOND -> 1 * G_TIME_SPAN_DAY

### enbug.sqliterepo.synchro.failure

> Fake Error rate on synchronism RPC (a.k.a. ZK) 

 * default: **0**
 * type: gint32
 * cmake directive: *OIO_ENBUG_SQLITEREPO_SYNCHRO_FAILURE*
 * range: 0 -> 100<|MERGE_RESOLUTION|>--- conflicted
+++ resolved
@@ -1215,8 +1215,6 @@
  * cmake directive: *OIO_SQLITEREPO_DUMP_CHUNK_SIZE*
  * range: 4096 -> 2146435072
 
-<<<<<<< HEAD
-=======
 ### sqliterepo.dump.max_size
 
 > Maximum size of a database dump. If a base is bigger than this size, it will be refused the synchronous DB_RESTORE mechanism, and will be ansynchronously restored with the DB_DUMP/DB_PIPEFROM mechanism.
@@ -1244,7 +1242,6 @@
  * cmake directive: *OIO_SQLITEREPO_DUMPS_TIMEOUT*
  * range: 1 * G_TIME_SPAN_SECOND -> 1 * G_TIME_SPAN_DAY
 
->>>>>>> 37c720b6
 ### sqliterepo.election.allow_master
 
 > Allow the role of MASTER in any election.
