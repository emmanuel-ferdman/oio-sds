/*
OpenIO SDS event queue
Copyright (C) 2016-2019 OpenIO SAS, as part of OpenIO SDS

This program is free software: you can redistribute it and/or modify
it under the terms of the GNU Affero General Public License as
published by the Free Software Foundation, either version 3 of the
License, or (at your option) any later version.

This program is distributed in the hope that it will be useful,
but WITHOUT ANY WARRANTY; without even the implied warranty of
MERCHANTABILITY or FITNESS FOR A PARTICULAR PURPOSE.  See the
GNU Affero General Public License for more details.

You should have received a copy of the GNU Affero General Public License
along with this program.  If not, see <http://www.gnu.org/licenses/>.
*/

#include <stdlib.h>
#include <string.h>
#include <unistd.h>
#include <errno.h>
#include <poll.h>
#include <sys/uio.h>
#include <sys/types.h>
#include <sys/socket.h>

#include <glib.h>
#include <math.h>

#include <core/oio_core.h>
#include <events/events_variables.h>
#include <metautils/lib/metautils_sockets.h>
#include <metautils/lib/metautils_resolv.h>
#include <metautils/lib/metautils_syscall.h>

#include "oio_events_queue.h"
#include "oio_events_queue_internals.h"
#include "oio_events_queue_beanstalkd.h"
#include "oio_events_queue_buffer.h"

#define EXPO_BACKOFF(DELAY,TRY,MAX_TRIES) \
	g_usleep((1 << MIN(TRY, MAX_TRIES)) * DELAY); \
	TRY++

#define NETERR(FMT,...) NEWERROR(CODE_NETWORK_ERROR, FMT, ##__VA_ARGS__)

static void _q_destroy (struct oio_events_queue_s *self);
static void _q_send (struct oio_events_queue_s *self, gchar *msg);
static void _q_send_overwritable(struct oio_events_queue_s *self, gchar *key, gchar *msg);
static gboolean _q_is_stalled (struct oio_events_queue_s *self);
static gint64 _q_get_health(struct oio_events_queue_s *self);
static void _q_set_buffering (struct oio_events_queue_s *self, gint64 v);
static GError * _q_start (struct oio_events_queue_s *self);

static struct oio_events_queue_vtable_s vtable_BEANSTALKD =
{
	.destroy = _q_destroy,
	.send = _q_send,
	.send_overwritable = _q_send_overwritable,
	.is_stalled = _q_is_stalled,
	.get_health = _q_get_health,
	.set_buffering = _q_set_buffering,
	.start = _q_start
};

struct _queue_BEANSTALKD_s
{
	struct oio_events_queue_vtable_s *vtable;
	GAsyncQueue *queue;
	GThread *worker;

	gchar *endpoint;
	gchar *tube;
	gint64 pending_events;

	volatile gboolean running;

	struct oio_events_queue_buffer_s buffer;
};

#ifdef HAVE_EXTRA_DEBUG
/* Used by tests to intercept the result of the parsing of beanstalkd
 * replies */
typedef void (*_queue_BEANSTALKD_intercept_error_f) (GError *err);

/* Used by tests to intercept the checks for completion */
typedef gboolean (*_queue_BEANSTALKD_intercept_running_f) (
		struct _queue_BEANSTALKD_s *q);

static _queue_BEANSTALKD_intercept_error_f intercept_errors = NULL;

static _queue_BEANSTALKD_intercept_running_f intercept_running = NULL;
#endif

/* -------------------------------------------------------------------------- */

static gboolean
_q_is_empty(struct _queue_BEANSTALKD_s *q)
{
	return oio_events_queue_buffer_is_empty(&q->buffer)
		&& 0 >= g_async_queue_length(q->queue);
}

GError *
oio_events_queue_factory__create_beanstalkd (
		const char *endpoint, const char *tube,
		struct oio_events_queue_s **out)
{
	EXTRA_ASSERT(endpoint != NULL);
	EXTRA_ASSERT(tube != NULL);
	EXTRA_ASSERT(out != NULL);
	*out = NULL;

	if (!metautils_url_valid_for_connect (endpoint))
		return BADREQ("Invalid beanstalkd endpoint [%s]", endpoint);

	struct _queue_BEANSTALKD_s *self = g_malloc0 (sizeof(*self));
	self->vtable = &vtable_BEANSTALKD;
	self->queue = g_async_queue_new ();
	self->tube = g_strdup(tube);
	self->endpoint = g_strdup (endpoint);
	self->running = FALSE;

	oio_events_queue_buffer_init(&(self->buffer));

	*out = (struct oio_events_queue_s*) self;
	return NULL;
}

static void
_q_set_buffering(struct oio_events_queue_s *self, gint64 v)
{
	struct _queue_BEANSTALKD_s *q = (struct _queue_BEANSTALKD_s *)self;
	if (q->buffer.delay != v) {
		GRID_INFO("events buffering delay set to %"G_GINT64_FORMAT"s",
				v / G_TIME_SPAN_SECOND);
		oio_events_queue_buffer_set_delay(&(q->buffer), v);
	}
}

static GError *
_match_common_error(gchar *buf)
{
	if (g_str_has_prefix(buf, "JOB_TOO_BIG"))
		return SYSERR("Job too big");
	if (g_str_has_prefix(buf, "OUT_OF_MEMORY"))
		return BUSY("Beanstald is OOM");
	return BADREQ("Invalid beanstalkd request/reply: %s", buf);
}

static int
_send (int fd, struct iovec *iov, unsigned int iovcount)
{
	const int timeout =
		oio_events_beanstalkd_timeout / G_TIME_SPAN_MILLISECOND;

	int w;
retry:
	w = writev (fd, iov, iovcount);
	if (w < 0) {
		if (errno == EINTR)
			goto retry;
		if (errno == EAGAIN || errno == EWOULDBLOCK) {
			struct pollfd pfd = {};
			pfd.fd = fd;
			pfd.events = POLLOUT;
			metautils_syscall_poll (&pfd, 1, timeout);
			goto retry;
		}
		return 0;
	}

	while (w > 0 && iovcount > 0) {
		if (iov[0].iov_len <= (size_t)w) {
			w -= iov[0].iov_len;
			iov[0].iov_len = 0;
			iov ++;
			iovcount --;
		} else {
			iov[0].iov_len -= w;
			w = 0;
		}
	}
	if (iovcount > 0)
		goto retry;

	return 1;
}

static GError *
_send_and_read_reply (int fd, struct iovec *iov, unsigned int iovcount,
		gchar *dst, gsize dst_len)
{
	const int timeout =
		oio_events_beanstalkd_timeout / G_TIME_SPAN_MILLISECOND;

	if (!_send(fd, iov, iovcount))
		return NETERR("Send error: (%d) %s", errno, strerror(errno));

	GError *err = NULL;
	int r = sock_to_read (fd, timeout, dst, dst_len - 1, &err);
	if (r < 0) {
		g_prefix_error(&err, "Read error: ");
		return err;
	}

	if (r == 0)
		return NETERR("EOF");

	dst[r] = 0;
	return NULL;
}

static GError *
_put_job (int fd, gchar *msg, size_t msglen)
{
	gchar buf[256];

	/* send the request */
	gsize len = g_snprintf (buf, sizeof(buf),
			"put %u %u %u %"G_GSIZE_FORMAT"\r\n",
			oio_events_beanstalkd_default_prio,
			(guint) oio_events_beanstalkd_default_delay,
			(guint) oio_events_beanstalkd_default_ttr,
			msglen);
	struct iovec iov[3] = {};
	iov[0].iov_base = buf;
	iov[0].iov_len = len;
	iov[1].iov_base = msg;
	iov[1].iov_len = msglen;
	iov[2].iov_base = "\r\n";
	iov[2].iov_len = 2;
	GError *err = _send_and_read_reply(fd, iov, 3, buf, sizeof(buf));
	if (err) return err;

	/* No need to retry, the event has been saved ... or explicitely
	 * dropped. */
	const char * const replies_ok[] = { "INSERTED", "BURIED", "DRAINING", NULL };
	for (const char * const *pmsg = replies_ok; *pmsg ;++pmsg) {
		if (g_str_has_prefix(buf, *pmsg))
			return NULL;
	}

	return _match_common_error(buf);
}

static GError *
_use_tube (int fd, const char *name)
{
	gchar buf[256];

	if (!oio_str_is_set(name))
		return NULL;

	/* senf the request */
	gsize len = g_snprintf(buf, sizeof(buf), "use %s\r\n", name);
	if (len >= sizeof(buf))
		return SYSERR("BUG: tube name too long");
	struct iovec iov[1] = {};
	iov[0].iov_base = buf;
	iov[0].iov_len = len;
	GError *err = _send_and_read_reply(fd, iov, 1, buf, sizeof(buf));
	if (err) return err;

	/* parse the reply */
	if (g_str_has_prefix(buf, "USING"))
		return NULL;
	return _match_common_error(buf);
}

static GError *
_check_server(struct _queue_BEANSTALKD_s *q, int fd)
{
	gchar buf[2048];

	/* send the request */
	g_strlcpy(buf, "stats\r\n", sizeof(buf));
	struct iovec iov[1] = {};
	iov[0].iov_base = buf;
	iov[0].iov_len = strlen(buf);
	GError *err = _send_and_read_reply(fd, iov, 1, buf, sizeof(buf));
	if (err) return err;

	/* parse the reply */
	if (!g_str_has_prefix(buf, "OK"))
		return _match_common_error(buf);

	gint64 total = 0;
	gchar **lines = g_strsplit(buf, "\n", -1);
	if (lines) {
		for (gchar **pline = lines; *pline ;++pline) {
			gchar *line = *pline;
			gint64 count = 0;
			if (!g_str_has_prefix(line, "current-jobs-"))
				continue;
			if (!(line = strchr(line, ':')))
				continue;
			if (!oio_str_is_number(g_strchug(line+1), &count))
				continue;
			total += count;
		}
		g_strfreev(lines);
	}

	q->pending_events = total;

	const gint64 max_jobs = oio_events_beanstalkd_check_level_deny;
	if (max_jobs > 0 && total > max_jobs) {
		return BUSY("FULL (current=%" G_GINT64_FORMAT
				" > limit=%" G_GINT64_FORMAT ")", total, max_jobs);
	}

	const gint64 alert = oio_events_beanstalkd_check_level_alert;
	if (alert > 0 && total > alert) {
		GRID_WARN("Beanstalkd load alert (current=%" G_GINT64_FORMAT
				" > limit=%" G_GINT64_FORMAT ")", total, alert);
	}
	return NULL;
}

static GError *
_poll_out (int fd)
{
	const int timeout =
		oio_events_beanstalkd_timeout / G_TIME_SPAN_MILLISECOND;

	int rc = 0;
	struct pollfd pfd = {};
	do {
		pfd.fd = fd;
		pfd.events = POLLOUT;
		pfd.revents = 0;
	} while (!(rc = metautils_syscall_poll(&pfd, 1, timeout)));
	if (pfd.revents != POLLOUT)
		return socket_get_error(fd);
	return NULL;
}

static void
_flush_buffered(struct _queue_BEANSTALKD_s *q, gboolean total)
{
	const gint avail =
		oio_events_common_max_pending - g_async_queue_length(q->queue);
	if (avail < (gint) oio_events_common_max_pending / 100) {
		GRID_WARN("Pending events queue is reaching maximum: %d/%d",
				g_async_queue_length(q->queue),
				oio_events_common_max_pending);
	}

	/* This is not an else clause, we want to send the buffered events
	 * (even if we do it slowly). */
	const guint half = MAX(1U, (guint)avail / 2);
	oio_events_queue_send_buffered(
			(struct oio_events_queue_s*)q, &(q->buffer),
			total ? G_MAXUINT : half);
}

static gboolean
_is_running(struct _queue_BEANSTALKD_s *q)
{
#ifdef HAVE_EXTRA_DEBUG
	if (NULL != intercept_running) {
		return (*intercept_running)(q);
	}
#endif
	return q->running;
}

struct _running_ctx_s {
	gint64 last_flush;
	gint64 last_check;
	gint64 now;
	guint attempts_connect;
	guint attempts_check;
	guint attempts_put;
	int fd;
};

static gboolean
_q_reconnect(struct _queue_BEANSTALKD_s *q, struct _running_ctx_s *ctx)
{
	GError *err = NULL;

	/* Try to reconnect and reconfigure the tube */
	ctx->fd = sock_connect(q->endpoint, &err);
	if (!err)
		err = _poll_out (ctx->fd);
	if (err) {
		g_prefix_error(&err, "Connection error: ");
	} else {
		err = _use_tube (ctx->fd, q->tube);
#ifdef HAVE_EXTRA_DEBUG
		if (intercept_errors)
			(*intercept_errors) (err);
#endif
		if (err)
			g_prefix_error(&err, "USE command error: ");
	}

	if (err) {
		metautils_pclose(&ctx->fd);
		GRID_WARN("BEANSTALK error to %s: (%d) %s", q->endpoint,
				err->code, err->message);
		g_clear_error (&err);

		return FALSE;
	} else {
		GRID_INFO("BEANSTALKD: connected to %s", q->endpoint);
		ctx->attempts_connect = 0;
		return TRUE;
	}
}

static void
_event_dropped(const char *msg, const size_t msglen)
{
	GRID_NOTICE("dropped %d %.*s", (int)msglen, (int)MIN(msglen,2048), msg);
}

/**
 * Poll the next messge and manage it.
 * Returns TRUE if the loop might continue or FALSE it the loop should
 * pause a bit.
 */
static gboolean
_q_manage_message(struct _queue_BEANSTALKD_s *q, struct _running_ctx_s *ctx)
{
	EXTRA_ASSERT(ctx->fd >= 0);

	gboolean rc = TRUE;
	gchar* msg = g_async_queue_timeout_pop (q->queue, 200 * G_TIME_SPAN_MILLISECOND);
	if (!msg) goto exit;
	if (!*msg) goto exit;

	/* forward the event as a beanstalkd job */
	const size_t msglen = strlen(msg);
	GError *err = _put_job (ctx->fd, msg, msglen);
#ifdef HAVE_EXTRA_DEBUG
	if (intercept_errors)
		(*intercept_errors) (err);
#endif

	if (!err) {
		ctx->attempts_put = 0;
	} else {
		if (CODE_IS_RETRY(err->code) || CODE_IS_NETWORK_ERROR(err->code)) {
			g_async_queue_push_front(q->queue, msg);
			msg = NULL;
			rc = FALSE;
		} else {
			GRID_WARN("Unrecoverable error with beanstalkd at [%s]: (%d) %s",
					q->endpoint, err->code, err->message);
			_event_dropped(msg, msglen);
			ctx->attempts_put = 0;
		}
		g_clear_error (&err);
		sock_set_linger(ctx->fd, 1, 1);
		metautils_pclose (&ctx->fd);
	}

exit:
	oio_str_clean (&msg);
	return rc;
}

/**
 * Drain the queue of pending events.
 * In addition, print a warning that some events have been lost.
 */
static void
_q_flush_pending(struct _queue_BEANSTALKD_s *q)
{
	guint count = 0;
	while (0 < g_async_queue_length(q->queue)) {
		gchar *msg = g_async_queue_try_pop(q->queue);
		if (msg) {
			_event_dropped(msg, strlen(msg));
			oio_str_clean(&msg);
			++ count;
		}
	}
	if (count > 0)
		GRID_WARN("%u events lost", count);
}

/**
 * Do a pseudo-periodic check of the backend.
 * A STAT command is sent when a delay (since the last command) is reached.
 */
static gboolean
_q_maybe_check(struct _queue_BEANSTALKD_s *q, struct _running_ctx_s *ctx)
{
	EXTRA_ASSERT(ctx->fd >= 0);

	if (oio_events_beanstalkd_check_period <= 0 ||
			ctx->last_check >= OLDEST(ctx->now, oio_events_beanstalkd_check_period))
		return TRUE;

	GError *err = _check_server(q, ctx->fd);
#ifdef HAVE_EXTRA_DEBUG
	if (intercept_errors)
		(*intercept_errors) (err);
#endif

	if (err) {
		GRID_WARN("Beanstalkd error [%s]: (%d) %s", q->endpoint, err->code, err->message);
		g_clear_error(&err);
		return FALSE;
	} else {
		ctx->last_check = ctx->now;
		ctx->attempts_check = 0;
		return TRUE;
	}
}

static GError *
_q_run (struct _queue_BEANSTALKD_s *q)
{
	struct _running_ctx_s ctx = {};
	ctx.fd = -1;

<<<<<<< HEAD
	/* Loop until the (asked) end or until there is no event */
	while (_is_running(q)) {
		ctx.now = oio_ext_monotonic_time();

		/* Maybe do a periodic flush of buffered/delayed events. */
		if (ctx.now - ctx.last_flush > q->buffer.delay / 10) {
			ctx.last_flush = ctx.now;
			_flush_buffered(q, FALSE);
		}

		if (ctx.fd < 0 && !_q_reconnect(q, &ctx)) {
			EXPO_BACKOFF(100 * G_TIME_SPAN_MILLISECOND, ctx.attempts_connect, 5);
			continue;
		}

		if (!_q_maybe_check(q, &ctx)) {
			EXPO_BACKOFF(100 * G_TIME_SPAN_MILLISECOND, ctx.attempts_check, 5);
			continue;
=======
	EXTRA_ASSERT (q != NULL && q->vtable == &vtable_BEANSTALKD);
	EXTRA_ASSERT (running != NULL);

	while ((*running)(0 < g_async_queue_length(q->queue))) {

		const gint64 now = oio_ext_monotonic_time();

		/* Maybe reconnect to the beanstalkd */
		if (fd < 0) {
			GError *err = NULL;
			fd = sock_connect(q->endpoint, &err);
			if (!err)
				err = _poll_out (fd);
			if (err) {
				g_prefix_error(&err, "Connection error: ");
			} else {
				err = _use_tube (fd, q->tube);
				if (intercept_errors)
					(*intercept_errors) (err);
				if (err)
					g_prefix_error(&err, "USE command error: ");
			}
			if (err) {
				metautils_pclose(&fd);
				GRID_WARN("Beanstalkd error with [%s]: (%d) %s",
						q->endpoint, err->code, err->message);
				g_clear_error (&err);

				EXPO_BACKOFF(250 * G_TIME_SPAN_MILLISECOND, attempts_connect, 4);
				continue;
			} else {
				GRID_INFO("Beanstalkd connected to [%s]", q->endpoint);
				attempts_connect = 0;
			}
		}

		/* Maybe do a periodic check of the beanstalkd tube */
		if (oio_events_beanstalkd_check_period > 0 &&
				last_check < OLDEST(now, oio_events_beanstalkd_check_period)) {
			GError *err = _check_server(q, fd);
			if (intercept_errors)
				(*intercept_errors) (err);
			if (err) {
				GRID_WARN("Beanstalkd error with [%s]: (%d) %s",
						q->endpoint, err->code, err->message);
				g_clear_error(&err);
				EXPO_BACKOFF(250 * G_TIME_SPAN_MILLISECOND, attempts_check, 4);
				continue;
			} else {
				last_check = now;
				attempts_check = 0;
			}
>>>>>>> 7933f1a0
		}

		if (!_q_manage_message(q, &ctx)) {
			EXPO_BACKOFF(100 * G_TIME_SPAN_MILLISECOND, ctx.attempts_put, 5);
		}
	}

	/* Exit phase */
	const gint64 deadline_exit = oio_ext_monotonic_time() + 5 * G_TIME_SPAN_SECOND;
	while (!_q_is_empty(q)) {
		ctx.now = oio_ext_monotonic_time();
		GRID_WARN("exiting...");

<<<<<<< HEAD
		/* The exit phase doesn't last forever */
		if (ctx.now > deadline_exit)
			break;

		_flush_buffered(q, TRUE);

		if (ctx.fd < 0 && !_q_reconnect(q, &ctx)) {
			g_usleep(100 * G_TIME_SPAN_MILLISECOND);
			continue;
=======
		/* find an event, prefering the last that failed */
		gchar *msg = saved;
		saved = NULL;
		if (!msg) msg = g_async_queue_timeout_pop (q->queue, G_TIME_SPAN_SECOND);
		if (!msg) continue;

		/* forward the event as a beanstalkd job */
		if (*msg) {
			const size_t msglen = strlen(msg);
			GError *err = _put_job (fd, msg, msglen);
			if (intercept_errors)
				(*intercept_errors) (err);
			if (!err) {
				attempts_put = 0;
			} else {
				if (CODE_IS_RETRY(err->code) || CODE_IS_NETWORK_ERROR(err->code)) {
					GRID_NOTICE("Beanstalkd recoverable error with [%s]: "
							"(%d) %s", q->endpoint, err->code, err->message);
					saved = msg;
					msg = NULL;
					EXPO_BACKOFF(250 * G_TIME_SPAN_MILLISECOND, attempts_put, 4);
				} else {
					GRID_WARN("Beanstalkd unrecoverable error with [%s]: "
							"(%d) %s", q->endpoint, err->code, err->message);
					GRID_NOTICE("Dropped %d bytes event: %.*s",
							(int)msglen, (int)MIN(msglen,2048), msg);
					attempts_put = 0;
				}
				/* FIXME(FVE): I think we'd better do the EXPO_BACKOFF after
				 * closing the socket. */
				g_clear_error (&err);
				sock_set_linger(fd, 1, 1);
				metautils_pclose (&fd);
			}
>>>>>>> 7933f1a0
		}

		if (!_q_manage_message(q, &ctx)) {
			g_usleep(100 * G_TIME_SPAN_MILLISECOND);
		}
	}

	_q_flush_pending(q);

	/* close the socket to the beanstalkd */
	if (ctx.fd >= 0)
		sock_set_linger(ctx.fd, 1, 1);
	metautils_pclose (&ctx.fd);

	return NULL;
}

static gpointer
_q_worker(gpointer p)
{
	metautils_ignore_signals();
	GError *err = _q_run((struct _queue_BEANSTALKD_s*)p);
	if (err) {
		GRID_WARN("Events queue run error: (%d) %s", err->code, err->message);
		g_clear_error(&err);
	}
	return p;
}

static GError *
_q_start (struct oio_events_queue_s *self)
{
	struct _queue_BEANSTALKD_s *q = (struct _queue_BEANSTALKD_s*) self;
	g_assert_nonnull(q);
	g_assert(q->vtable == &vtable_BEANSTALKD);
	g_assert_null(q->worker);

	GError *err = NULL;

	q->running = TRUE;
	q->worker = g_thread_try_new("event|beanstalk", _q_worker, q, &err);
	if (!q->worker) {
		GRID_WARN("%s worker startup error: (%d) %s", __FUNCTION__,
				err ? err->code : 0, err ? err->message : "");
	}
	return err;
}

static void
_q_destroy (struct oio_events_queue_s *self)
{
	if (!self) return;

	struct _queue_BEANSTALKD_s *q = (struct _queue_BEANSTALKD_s*) self;
	g_assert(q->vtable == &vtable_BEANSTALKD);

	q->running = FALSE;

	if (q->worker) {
		g_thread_join(q->worker);
		q->worker = NULL;
	}

	g_async_queue_unref (q->queue);
	oio_str_clean (&q->endpoint);
	oio_str_clean (&q->tube);
	oio_events_queue_buffer_clean(&(q->buffer));

	q->vtable = NULL;
	g_free (q);
}

static void
_q_send (struct oio_events_queue_s *self, gchar *msg)
{
	struct _queue_BEANSTALKD_s *q = (struct _queue_BEANSTALKD_s*) self;
	EXTRA_ASSERT (q != NULL && q->vtable == &vtable_BEANSTALKD);
	g_async_queue_push (q->queue, msg);
}

static void
_q_send_overwritable(struct oio_events_queue_s *self, gchar *key, gchar *msg)
{
	struct _queue_BEANSTALKD_s *q = (struct _queue_BEANSTALKD_s*) self;
	oio_events_queue_buffer_put(&(q->buffer), key, msg);
}

static gboolean
_q_is_stalled (struct oio_events_queue_s *self)
{
	struct _queue_BEANSTALKD_s *q = (struct _queue_BEANSTALKD_s*) self;
	EXTRA_ASSERT (q != NULL && q->vtable == &vtable_BEANSTALKD);
	const int l = g_async_queue_length (q->queue);
	if (l <= 0)
		return FALSE;
	return ((guint)l) >= oio_events_common_max_pending;
}

static gint64
_q_get_health(struct oio_events_queue_s *self)
{
	struct _queue_BEANSTALKD_s *q = (struct _queue_BEANSTALKD_s*) self;
	EXTRA_ASSERT(q != NULL && q->vtable == &vtable_BEANSTALKD);

	gint64 res = (gint64) (100.0 / (1.0 + log(1.0 + q->pending_events * 0.1)));
	return MIN(SCORE_MAX, res);
}
<|MERGE_RESOLUTION|>--- conflicted
+++ resolved
@@ -400,13 +400,13 @@
 
 	if (err) {
 		metautils_pclose(&ctx->fd);
-		GRID_WARN("BEANSTALK error to %s: (%d) %s", q->endpoint,
-				err->code, err->message);
+		GRID_WARN("Beanstalk error with [%s]: (%d) %s",
+				q->endpoint, err->code, err->message);
 		g_clear_error (&err);
 
 		return FALSE;
 	} else {
-		GRID_INFO("BEANSTALKD: connected to %s", q->endpoint);
+		GRID_INFO("Beanstalkd connected to [%s]", q->endpoint);
 		ctx->attempts_connect = 0;
 		return TRUE;
 	}
@@ -415,7 +415,8 @@
 static void
 _event_dropped(const char *msg, const size_t msglen)
 {
-	GRID_NOTICE("dropped %d %.*s", (int)msglen, (int)MIN(msglen,2048), msg);
+	GRID_NOTICE("Dropped %d bytes event: %.*s",
+			(int)msglen, (int)MIN(msglen,2048), msg);
 }
 
 /**
@@ -445,11 +446,13 @@
 		ctx->attempts_put = 0;
 	} else {
 		if (CODE_IS_RETRY(err->code) || CODE_IS_NETWORK_ERROR(err->code)) {
+			GRID_NOTICE("Beanstalkd recoverable error with [%s]: (%d) %s",
+					q->endpoint, err->code, err->message);
 			g_async_queue_push_front(q->queue, msg);
 			msg = NULL;
 			rc = FALSE;
 		} else {
-			GRID_WARN("Unrecoverable error with beanstalkd at [%s]: (%d) %s",
+			GRID_WARN("Beanstalkd unrecoverable error with [%s]: (%d) %s",
 					q->endpoint, err->code, err->message);
 			_event_dropped(msg, msglen);
 			ctx->attempts_put = 0;
@@ -504,7 +507,8 @@
 #endif
 
 	if (err) {
-		GRID_WARN("Beanstalkd error [%s]: (%d) %s", q->endpoint, err->code, err->message);
+		GRID_WARN("Beanstalkd error with [%s]: (%d) %s",
+				q->endpoint, err->code, err->message);
 		g_clear_error(&err);
 		return FALSE;
 	} else {
@@ -520,7 +524,6 @@
 	struct _running_ctx_s ctx = {};
 	ctx.fd = -1;
 
-<<<<<<< HEAD
 	/* Loop until the (asked) end or until there is no event */
 	while (_is_running(q)) {
 		ctx.now = oio_ext_monotonic_time();
@@ -539,60 +542,6 @@
 		if (!_q_maybe_check(q, &ctx)) {
 			EXPO_BACKOFF(100 * G_TIME_SPAN_MILLISECOND, ctx.attempts_check, 5);
 			continue;
-=======
-	EXTRA_ASSERT (q != NULL && q->vtable == &vtable_BEANSTALKD);
-	EXTRA_ASSERT (running != NULL);
-
-	while ((*running)(0 < g_async_queue_length(q->queue))) {
-
-		const gint64 now = oio_ext_monotonic_time();
-
-		/* Maybe reconnect to the beanstalkd */
-		if (fd < 0) {
-			GError *err = NULL;
-			fd = sock_connect(q->endpoint, &err);
-			if (!err)
-				err = _poll_out (fd);
-			if (err) {
-				g_prefix_error(&err, "Connection error: ");
-			} else {
-				err = _use_tube (fd, q->tube);
-				if (intercept_errors)
-					(*intercept_errors) (err);
-				if (err)
-					g_prefix_error(&err, "USE command error: ");
-			}
-			if (err) {
-				metautils_pclose(&fd);
-				GRID_WARN("Beanstalkd error with [%s]: (%d) %s",
-						q->endpoint, err->code, err->message);
-				g_clear_error (&err);
-
-				EXPO_BACKOFF(250 * G_TIME_SPAN_MILLISECOND, attempts_connect, 4);
-				continue;
-			} else {
-				GRID_INFO("Beanstalkd connected to [%s]", q->endpoint);
-				attempts_connect = 0;
-			}
-		}
-
-		/* Maybe do a periodic check of the beanstalkd tube */
-		if (oio_events_beanstalkd_check_period > 0 &&
-				last_check < OLDEST(now, oio_events_beanstalkd_check_period)) {
-			GError *err = _check_server(q, fd);
-			if (intercept_errors)
-				(*intercept_errors) (err);
-			if (err) {
-				GRID_WARN("Beanstalkd error with [%s]: (%d) %s",
-						q->endpoint, err->code, err->message);
-				g_clear_error(&err);
-				EXPO_BACKOFF(250 * G_TIME_SPAN_MILLISECOND, attempts_check, 4);
-				continue;
-			} else {
-				last_check = now;
-				attempts_check = 0;
-			}
->>>>>>> 7933f1a0
 		}
 
 		if (!_q_manage_message(q, &ctx)) {
@@ -606,7 +555,6 @@
 		ctx.now = oio_ext_monotonic_time();
 		GRID_WARN("exiting...");
 
-<<<<<<< HEAD
 		/* The exit phase doesn't last forever */
 		if (ctx.now > deadline_exit)
 			break;
@@ -616,42 +564,6 @@
 		if (ctx.fd < 0 && !_q_reconnect(q, &ctx)) {
 			g_usleep(100 * G_TIME_SPAN_MILLISECOND);
 			continue;
-=======
-		/* find an event, prefering the last that failed */
-		gchar *msg = saved;
-		saved = NULL;
-		if (!msg) msg = g_async_queue_timeout_pop (q->queue, G_TIME_SPAN_SECOND);
-		if (!msg) continue;
-
-		/* forward the event as a beanstalkd job */
-		if (*msg) {
-			const size_t msglen = strlen(msg);
-			GError *err = _put_job (fd, msg, msglen);
-			if (intercept_errors)
-				(*intercept_errors) (err);
-			if (!err) {
-				attempts_put = 0;
-			} else {
-				if (CODE_IS_RETRY(err->code) || CODE_IS_NETWORK_ERROR(err->code)) {
-					GRID_NOTICE("Beanstalkd recoverable error with [%s]: "
-							"(%d) %s", q->endpoint, err->code, err->message);
-					saved = msg;
-					msg = NULL;
-					EXPO_BACKOFF(250 * G_TIME_SPAN_MILLISECOND, attempts_put, 4);
-				} else {
-					GRID_WARN("Beanstalkd unrecoverable error with [%s]: "
-							"(%d) %s", q->endpoint, err->code, err->message);
-					GRID_NOTICE("Dropped %d bytes event: %.*s",
-							(int)msglen, (int)MIN(msglen,2048), msg);
-					attempts_put = 0;
-				}
-				/* FIXME(FVE): I think we'd better do the EXPO_BACKOFF after
-				 * closing the socket. */
-				g_clear_error (&err);
-				sock_set_linger(fd, 1, 1);
-				metautils_pclose (&fd);
-			}
->>>>>>> 7933f1a0
 		}
 
 		if (!_q_manage_message(q, &ctx)) {
