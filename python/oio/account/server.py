--- conflicted
+++ resolved
@@ -85,59 +85,6 @@
 
 
 def key_container(account, user, container):
-<<<<<<< HEAD
-	return '|'.join((account, user, container))
-
-def update_item (cursor, k, v):
-	cursor.execute("REPLACE INTO items VALUES (?,?)", (k,v))
-
-def create_item (cursor, k, v):
-	cursor.execute("INSERT OR ABORT INTO items VALUES (?,?)", (k,v))
-
-def get_item (cursor, k):
-	cursor.execute("SELECT value FROM items WHERE key = ? LIMIT 1",(k,))
-	for t in cursor:
-		return json.loads(t[0])
-	return None
-
-def list_prefixed_items (cursor, prefix):
-	cursor.execute("SELECT key, value FROM items WHERE key >= ? ORDER BY key ASC",(prefix,))
-	for key, value in cursor:
-		if not key.startswith(prefix):
-			return
-		decoded = json.loads(raw)
-		yield (key, json.dumps(value))
-
-def check_account_presence (cursor, account):
-	account_data = get_item(cursor, key_account (account))
-	if account_data is None:
-		raise Argl(c=CODE_ACCOUNT_NOTFOUND, m="Account not found")
-
-def check_user_presence (cursor, account, user):
-	print "Checking", str(account), str(user)
-	account_data = get_item(cursor, key_user (account, user))
-	if account_data is None:
-		raise Argl(c=CODE_USER_NOTFOUND, m="User not found")
-
-def patch_dict (base, keys):
-	for k in keys:
-		if k not in base:
-			base[k] = None
-
-def check_account_content (h):
-	global account_fields
-	patch_dict (h, account_fields)
-
-def check_user_content (h):
-	global user_fields
-	patch_dict (h, user_fields)
-
-def check_container_content (h):
-	global container_fields
-	patch_dict (h, container_fields)
-
-#@app.teardown_request
-=======
     return '|'.join((account, user, container))
 
 
@@ -202,7 +149,6 @@
 
 
 # @app.teardown_request
->>>>>>> e38fc07c
 #def patch_code(exc):
 #	print "plop", repr(exc)
 #	return flask.Response("\n".join(items), status=exc.status_code, mimetype='text/json')
@@ -222,13 +168,6 @@
 
 @app.route('/v1.0/account/<ns>/<account>', methods=['PUT', 'POST'])
 def account_create(ns, account):
-<<<<<<< HEAD
-	decoded = flask.request.get_json(force=True)
-	with DB() as db:
-		update_item(db.cursor(), key_account(account), json.dumps(decoded))
-		db.commit()
-	return ""
-=======
     decoded = flask.request.get_json(force=True)
     with DB() as db:
         create_item(db.cursor(), key_account(account), json.dumps(decoded))
@@ -243,8 +182,6 @@
         update_item(db.cursor(), key_account(account), json.dumps(decoded))
         db.commit()
     return ""
-
->>>>>>> e38fc07c
 
 @app.route('/v1.0/account/<ns>/<account>', methods=['GET', 'HEAD'])
 def account_info(ns, account):
@@ -290,16 +227,6 @@
 
 @app.route('/v1.0/account/<ns>/<account>/<user>', methods=['PUT', 'POST'])
 def user_create(ns, account, user):
-<<<<<<< HEAD
-		decoded = flask.request.get_json(force=True)
-		check_user_content (decoded)
-		with DB() as db:
-			cursor = db.cursor()
-			check_account_presence (cursor, account)
-			update_item (cursor, key_user(account, user), json.dumps(decoded))
-			db.commit()
-		return ""
-=======
     decoded = flask.request.get_json(force=True)
     check_user_content(decoded)
     with DB() as db:
@@ -320,8 +247,6 @@
         update_item(cursor, key_user(account, user), json.dumps(decoded))
         db.commit()
     return ""
-
->>>>>>> e38fc07c
 
 @app.route('/v1.0/account/<ns>/<account>/<user>', methods=['GET', 'HEAD'])
 def user_info(ns, account, user):
@@ -368,9 +293,6 @@
     return "DB not found", CODE_SYSTEM_ERROR
 
 
-<<<<<<< HEAD
-@app.route('/v1.0/account/<ns>/<account>/<user>/<container>', methods=['PUT', 'POST'])
-=======
 @app.route('/v1.0/account/<ns>/<account>/<user>/<container>', methods=['PUT'])
 def container_create(ns, account, user, container):
     decoded = flask.request.get_json(force=True)
@@ -386,7 +308,6 @@
 
 
 @app.route('/v1.0/account/<ns>/<account>/<user>/<container>', methods=['POST'])
->>>>>>> e38fc07c
 def container_update(ns, account, user, container):
     try:
         decoded = flask.request.get_json(force=True)
