--- conflicted
+++ resolved
@@ -636,11 +636,8 @@
 		member_reset(m);
 		member_reset_requests(m);
 		m->pending_ZK_CREATE = 1;
-<<<<<<< HEAD
 		m->when_unstable = oio_ext_monotonic_time();
-=======
 		m->peers = g_strdupv(PEERS);
->>>>>>> da9130a4
 		_member_assert_CREATING(m);
 	}
 
@@ -702,11 +699,8 @@
 		member_reset_requests(m);
 		member_set_local_id(m, oio_ext_rand_int());
 		m->pending_ZK_EXISTS = 1;
-<<<<<<< HEAD
 		m->when_unstable = oio_ext_monotonic_time();
-=======
 		m->peers = g_strdupv(PEERS);
->>>>>>> da9130a4
 		_member_assert_WATCHING(m);
 	}
 
@@ -771,11 +765,8 @@
 		member_reset_requests(m);
 		member_set_local_id(m, oio_ext_rand_int());
 		m->pending_ZK_LIST = 1;
-<<<<<<< HEAD
 		m->when_unstable = oio_ext_monotonic_time();
-=======
 		m->peers = g_strdupv(PEERS);
->>>>>>> da9130a4
 		_member_assert_LISTING(m);
 	}
 
@@ -852,11 +843,8 @@
 		member_set_local_id(m, oio_ext_rand_int());
 		member_set_master_id(m, m->local_id);
 		m->pending_GETVERS = 3;
-<<<<<<< HEAD
 		m->when_unstable = oio_ext_monotonic_time();
-=======
 		m->peers = g_strdupv(PEERS);
->>>>>>> da9130a4
 		_member_assert_CHECKING_SLAVES(m);
 	}
 
@@ -1002,11 +990,8 @@
 	_member_assert_LEAVING_FAILING(m);  /* no more attempts left */
 	g_assert_false(member_has_getvers(m));
 	_pending(CMD_DELETE, 0);
-<<<<<<< HEAD
-=======
 
 	TEST_TAIL();
->>>>>>> da9130a4
 }
 
 static void test_STEP_MASTER(void) {
@@ -1019,11 +1004,8 @@
 		member_reset_requests(m);
 		member_set_local_id(m, oio_ext_rand_int());
 		member_set_master_id(m, m->local_id);
-<<<<<<< HEAD
 		m->when_unstable = 0;
-=======
 		m->peers = g_strdupv(PEERS);
->>>>>>> da9130a4
 		_member_assert_MASTER(m);
 	}
 
@@ -1080,11 +1062,8 @@
 		member_set_master_id(m, m->local_id + 1);
 		m->pending_ZK_GET = 1;
 		m->attempts_GETVERS = 0;
-<<<<<<< HEAD
 		m->when_unstable = oio_ext_monotonic_time();
-=======
 		m->peers = g_strdupv(PEERS);
->>>>>>> da9130a4
 		_member_assert_ASKING(m);
 	}
 
@@ -1716,160 +1695,6 @@
 	TEST_TAIL();
 }
 
-static void test_STEP_DELAYED_CHECKING_MASTER(void) {
-	TEST_HEAD();
-
-	void RESET() {
-		g_array_set_size(sync->pending, 0);
-		member_set_status(m, STEP_DELAYED_CHECKING_MASTER);
-		member_reset(m);
-		member_reset_requests(m);
-		member_set_local_id(m, oio_ext_rand_int());
-		member_set_master_id(m, m->local_id + 1);
-		member_set_master_url(m, "ID1");
-		m->count_GETVERS = 0;
-		m->pending_GETVERS = 0;
-		m->attempts_GETVERS = 0;
-		m->when_unstable = oio_ext_monotonic_time();
-		_member_assert_DELAYED_CHECKING_MASTER(m);
-	}
-
-	/* Test No-Op transitions */
-	static const int ABNORMAL[] = {
-		EVT_MASTER_OK, EVT_MASTER_KO, EVT_MASTER_BAD,
-		EVT_GETVERS_OK, EVT_GETVERS_RACE, EVT_GETVERS_OLD, EVT_GETVERS_KO,
-		EVT_CREATE_OK, EVT_CREATE_KO,
-		EVT_EXISTS_OK, EVT_EXISTS_KO,
-		EVT_LEAVE_OK, EVT_LEAVE_KO,
-		EVT_LIST_OK, EVT_LIST_KO,
-		EVT_SYNC_OK, EVT_SYNC_KO,
-		-1 /* end beacon */
-	};
-	for (const int *pevt=ABNORMAL; *pevt >= 0 ;++pevt) {
-		RESET();
-		_test_nochange(*pevt, NULL);
-		_member_assert_DELAYED_CHECKING_MASTER(m);
-		_pending(0);
-		g_assert_false(member_has_request(m));
-	}
-
-	/* interruptions */
-	RESET();
-	transition(m, EVT_DISCONNECTED, NULL);
-	_member_assert_NONE(m);
-	_pending(0);
-
-	RESET();
-	transition(m, EVT_LEAVE_REQ, NULL);
-	_member_assert_LEAVING(m);
-	_pending(CMD_DELETE, 0);
-	g_assert_cmpint(m->requested_LEAVE, ==, 0);
-
-	RESET();
-	transition(m, EVT_LEFT_SELF, NULL);
-	_member_assert_CREATING(m);
-	_pending(CMD_CREATE, 0);
-	g_assert_cmpint(m->requested_LEFT_SELF, ==, 0);
-
-	RESET();
-	transition(m, EVT_LEFT_MASTER, NULL);
-	_member_assert_LISTING(m);
-	_pending(CMD_LIST, 0);
-	g_assert_cmpint(m->requested_LEFT_MASTER, ==, 0);
-
-	/* Timeout not raised (clock untouched) */
-	RESET();
-	transition(m, EVT_NONE, NULL);
-	_member_assert_DELAYED_CHECKING_MASTER(m);
-	g_assert_false(member_has_getvers(m));
-	_pending(0);
-
-	/* Timeout raised */
-	RESET();
-	CLOCK += sqliterepo_getvers_backoff + 1;
-	transition(m, EVT_NONE, NULL);
-	_member_assert_CHECKING_MASTER(m);
-	g_assert_true(member_has_getvers(m));
-	_pending(0);
-}
-
-static void test_STEP_DELAYED_CHECKING_SLAVES(void) {
-	TEST_HEAD();
-
-	void RESET() {
-		g_array_set_size(sync->pending, 0);
-		member_set_status(m, STEP_DELAYED_CHECKING_SLAVES);
-		member_reset(m);
-		member_reset_requests(m);
-		member_set_local_id(m, oio_ext_rand_int());
-		member_set_master_id(m, m->local_id);
-		member_set_master_url(m, NULL);
-		m->count_GETVERS = 0;
-		m->pending_GETVERS = 0;
-		m->attempts_GETVERS = 0;
-		m->when_unstable = oio_ext_monotonic_time();
-		_member_assert_DELAYED_CHECKING_SLAVES(m);
-	}
-
-	/* Test No-Op transitions */
-	static const int ABNORMAL[] = {
-		EVT_MASTER_OK, EVT_MASTER_KO, EVT_MASTER_BAD,
-		EVT_GETVERS_OK, EVT_GETVERS_RACE, EVT_GETVERS_OLD, EVT_GETVERS_KO,
-		EVT_CREATE_OK, EVT_CREATE_KO,
-		EVT_EXISTS_OK, EVT_EXISTS_KO,
-		EVT_LEAVE_OK, EVT_LEAVE_KO,
-		EVT_LIST_OK, EVT_LIST_KO,
-		EVT_SYNC_OK, EVT_SYNC_KO,
-		-1 /* end beacon */
-	};
-	for (const int *pevt=ABNORMAL; *pevt >= 0 ;++pevt) {
-		RESET();
-		_test_nochange(*pevt, NULL);
-		_member_assert_DELAYED_CHECKING_SLAVES(m);
-		_pending(0);
-		g_assert_false(member_has_request(m));
-	}
-
-	/* interruptions */
-	RESET();
-	transition(m, EVT_DISCONNECTED, NULL);
-	_member_assert_NONE(m);
-	_pending(0);
-
-	RESET();
-	transition(m, EVT_LEAVE_REQ, NULL);
-	_member_assert_LEAVING(m);
-	_pending(CMD_DELETE, 0);
-	g_assert_cmpint(m->requested_LEAVE, ==, 0);
-
-	RESET();
-	transition(m, EVT_LEFT_SELF, NULL);
-	_member_assert_CREATING(m);
-	_pending(CMD_CREATE, 0);
-	g_assert_cmpint(m->requested_LEFT_SELF, ==, 0);
-
-	RESET();
-	transition(m, EVT_LEFT_MASTER, NULL);
-	_member_assert_DELAYED_CHECKING_SLAVES(m);
-	_pending(0);
-	g_assert_cmpint(m->requested_LEFT_MASTER, ==, 0);
-
-	/* Timeout not raised (clock untouched) */
-	RESET();
-	transition(m, EVT_NONE, NULL);
-	_member_assert_DELAYED_CHECKING_SLAVES(m);
-	g_assert_false(member_has_getvers(m));
-	_pending(0);
-
-	/* Timeout raised */
-	RESET();
-	CLOCK += sqliterepo_getvers_backoff + 1;
-	transition(m, EVT_NONE, NULL);
-	_member_assert_CHECKING_SLAVES(m);
-	g_assert_true(member_has_getvers(m));
-	_pending(0);
-}
-
 static void test_STEP_CHECKING_MASTER(void) {
 	TEST_HEAD();
 
@@ -1983,11 +1808,8 @@
 		member_set_local_id(m, oio_ext_rand_int());
 		member_set_master_id(m, m->local_id + 1);
 		member_set_master_url(m, "ID1");
-<<<<<<< HEAD
 		m->when_unstable = 0;
-=======
 		m->peers = g_strdupv(PEERS);
->>>>>>> da9130a4
 		_member_assert_SLAVE(m);
 	}
 
@@ -2047,11 +1869,8 @@
 		member_set_master_id(m, m->local_id + 1);
 		member_set_master_url(m, "ID1");
 		m->pending_PIPEFROM = 1;
-<<<<<<< HEAD
 		m->when_unstable = oio_ext_monotonic_time();
-=======
 		m->peers = g_strdupv(PEERS);
->>>>>>> da9130a4
 		_member_assert_SYNCING(m);
 	}
 
