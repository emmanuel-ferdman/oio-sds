# Copyright (C) 2016-2020 OpenIO SAS, as part of OpenIO SDS
#
# This library is free software; you can redistribute it and/or
# modify it under the terms of the GNU Lesser General Public
# License as published by the Free Software Foundation; either
# version 3.0 of the License, or (at your option) any later version.
#
# This library is distributed in the hope that it will be useful,
# but WITHOUT ANY WARRANTY; without even the implied warranty of
# MERCHANTABILITY or FITNESS FOR A PARTICULAR PURPOSE.  See the GNU
# Lesser General Public License for more details.
#
# You should have received a copy of the GNU Lesser General Public
# License along with this library.


import copy
import logging
import random
import time
from mock import MagicMock as Mock
from functools import partial
from urllib3 import HTTPResponse
from oio.api.object_storage import ObjectStorageApi
from oio.common import exceptions as exc
from oio.common.constants import REQID_HEADER
from oio.common.storage_functions import _sort_chunks as sort_chunks
from oio.common.utils import cid_from_name, request_id, depaginate
from oio.common.fullpath import encode_fullpath
from oio.common.storage_method import STORAGE_METHODS
from oio.event.evob import EventTypes
from tests.utils import random_str, random_data, random_id, BaseTestCase


class ObjectStorageApiTestBase(BaseTestCase):

    @classmethod
    def setUpClass(cls):
        super(ObjectStorageApiTestBase, cls).setUpClass()
        cls._cls_reload_meta()

    def setUp(self):
        super(ObjectStorageApiTestBase, self).setUp()
        self.api = ObjectStorageApi(self.ns, endpoint=self.uri)
        self.created = list()
        self.beanstalkd0.drain_tube('oio-preserved')

    def tearDown(self):
        super(ObjectStorageApiTestBase, self).tearDown()
        for ct, name in self.created:
            try:
                self.api.object_delete(self.account, ct, name)
            except Exception:
                logging.exception("Failed to delete %s/%s/%s//%s",
                                  self.ns, self.account, ct, name)

    def _create(self, name, metadata=None):
        return self.api.container_create(self.account, name,
                                         properties=metadata)

    def _delete(self, name):
        self.api.container_delete(self.account, name)

    def _clean(self, name, clear=False):
        if clear:
            # must clean properties before
            self.api.container_del_properties(self.account, name, [])
        self._delete(name)

    def _get_properties(self, name, properties=None):
        return self.api.container_get_properties(
            self.account, name, properties=properties)

    def _set_properties(self, name, properties=None):
        return self.api.container_set_properties(
            self.account, name, properties=properties)

    def _upload_empty(self, container, *objs, **kwargs):
        """Upload empty objects to `container`"""
        for obj in objs:
            self.api.object_create(self.account, container,
                                   obj_name=obj, data="", **kwargs)
            self.created.append((container, obj))


class TestObjectStorageApi(ObjectStorageApiTestBase):

    def test_container_show(self):
        # container_show on unknown container
        name = random_str(32)
        self.assertRaises(
            exc.NoSuchContainer, self.api.container_show, self.account, name)

        self._create(name)
        # container_show on existing container
        res = self.api.container_show(self.account, name,
                                      headers={REQID_HEADER: 'Salut!'})
        self.assertIsNot(res['properties'], None)

        self._delete(name)
        # container_show on deleted container
        self.assertRaises(
            exc.NoSuchContainer, self.api.container_show, self.account, name)

    def test_container_create(self):
        name = random_str(32)
        res = self._create(name)
        self.assertEqual(res, True)

        # second create
        res = self._create(name)
        self.assertEqual(res, False)

        # clean
        self._delete(name)

    def test_container_create_invalid_name(self):
        # Ah, those latin1 users!
        name = (u"Beno\xeet-" + random_str(8)).encode('latin1')
        self.assertRaises(exc.ClientException, self._create, name)

    def test_create_properties(self):
        name = random_str(32)

        metadata = {
            random_str(32): random_str(32),
            random_str(32): random_str(32),
        }
        res = self._create(name, metadata)
        self.assertEqual(res, True)

        data = self._get_properties(name)

        self.assertDictEqual(data['properties'], metadata)

        # clean
        self._clean(name, True)

    def test_container_create_many(self):
        containers = [random_str(8) for _ in range(8)]
        props = {'a': 'a'}
        res = self.api.container_create_many(self.account, containers,
                                             properties=props)
        for container in containers:
            self.assertIn(container, [x[0] for x in res])
        for container in res:
            self.assertTrue(container[1])
        props_gotten = self.api.container_get_properties(
            self.account, containers[0])
        self.assertDictEqual(props, props_gotten['properties'])
        for container in containers:
            self.api.container_delete(self.account, container)

    def test_container_autocreate_properties(self):
        cname = random_str(16)
        path = random_str(8)
        props = {'properties': {'is_admin': 'false'},
                 'system': {'sys.m2.bucket.name': cname}}
        self.api.object_create(self.account, cname,
                               data=b'1'*128, obj_name=path,
                               container_properties=props)
        data = self._get_properties(cname)
        self.assertEqual(cname, data['system'].get('sys.m2.bucket.name'))
        self.assertEqual('false', data['properties'].get('is_admin'))

    def test_container_delete(self):
        name = random_str(32)

        # container_delete on unknown container
        self.assertRaises(
            exc.NoSuchContainer, self.api.container_delete, self.account, name)

        res = self._create(name)
        self.assertEqual(res, True)
        # container_delete on existing container
        self._delete(name)

        # verify deleted
        self.assertRaises(
            exc.NoSuchContainer, self.api.container_show, self.account, name)

        # second delete
        self.assertRaises(
            exc.NoSuchContainer, self.api.container_delete, self.account, name)

        # verify deleted
        self.assertRaises(
            exc.NoSuchContainer, self.api.container_show, self.account, name)

    def test_container_get_properties(self):
        name = random_str(32)

        # container_get_properties on unknown container
        self.assertRaises(
            exc.NoSuchContainer, self.api.container_get_properties,
            self.account, name)

        res = self._create(name)
        self.assertEqual(res, True)

        # container_get_properties on existing container
        data = self.api.container_get_properties(self.account, name)
        self.assertEqual(data['properties'], {})
        self.assertIsNot(data['system'], None)
        self.assertIn("sys.user.name", data['system'])

        # container_get_properties
        metadata = {
            random_str(32): random_str(32),
            random_str(32): random_str(32),
        }
        self._set_properties(name, metadata)

        data = self.api.container_get_properties(self.account, name)
        self.assertDictEqual(data['properties'], metadata)

        # clean
        self._clean(name, True)

        # container_get_properties on deleted container
        self.assertRaises(
            exc.NoSuchContainer, self.api.container_get_properties,
            self.account, name)

    def test_container_get_properties_filtered(self):
        self.skipTest("Server side properties filtering not implemented")
        name = random_str(32)

        res = self._create(name)
        self.assertEqual(res, True)

        # container_get_properties on existing container
        data = self.api.container_get_properties(self.account, name)
        self.assertEqual(data['properties'], {})

        # container_get_properties
        metadata = {
            random_str(32): random_str(32),
            random_str(32): random_str(32),
        }
        self._set_properties(name, metadata)

        # container_get_properties specify key
        key = random.choice(list(metadata.keys()))

        data = self.api.container_get_properties(self.account, name, [key])
        self.assertEqual({key: metadata[key]}, data['properties'])

        # clean
        self._clean(name, True)

    def test_container_set_properties(self):
        name = random_str(32)

        metadata = {
            random_str(32): random_str(32),
            random_str(32): random_str(32),
        }
        event_url = {
            'ns': self.ns,
            'account': self.account,
            'user': name,
            'id': cid_from_name(self.account, name)
        }

        # container_set_properties on unknown container
        self.assertRaises(
            exc.NoSuchContainer, self.api.container_set_properties,
            self.account, name, metadata)

        res = self._create(name)
        self.assertEqual(res, True)

        # container_set_properties on existing container
        self.api.container_set_properties(self.account, name, metadata)
        data = self._get_properties(name)
        self.assertDictEqual(data['properties'], metadata)
        event = self.wait_for_event(
            'oio-preserved', types=[EventTypes.CONTAINER_UPDATE])
        self.assertDictEqual(event_url, event.url)
        self.assertDictEqual({}, event.data['system'])
        self.assertDictEqual(metadata, event.data['properties'])

        # container_set_properties
        key = random_str(32)
        value = random_str(32)
        metadata2 = {key: value}
        self._set_properties(name, metadata2)
        metadata.update(metadata2)
        data = self._get_properties(name)
        self.assertDictEqual(data['properties'], metadata)
        event = self.wait_for_event(
            'oio-preserved', types=[EventTypes.CONTAINER_UPDATE])
        self.assertDictEqual(event_url, event.url)
        self.assertDictEqual({}, event.data['system'])
        self.assertDictEqual(metadata2, event.data['properties'])

        # container_set_properties overwrite key
        key = random.choice(list(metadata.keys()))
        value = random_str(32)
        metadata3 = {key: value}
        metadata.update(metadata3)
        self.api.container_set_properties(self.account, name, metadata3)
        data = self._get_properties(name)
        self.assertDictEqual(data['properties'], metadata)
        event = self.wait_for_event(
            'oio-preserved', types=[EventTypes.CONTAINER_UPDATE])
        self.assertDictEqual(event_url, event.url)
        self.assertDictEqual({}, event.data['system'])
        self.assertDictEqual(metadata3, event.data['properties'])

        # container_set_properties and clear old keys
        key = random.choice(list(metadata.keys()))
        value = random_str(32)
        event_properties = {key: None for key in metadata}
        metadata = {key: value}
        event_properties.update(metadata)
        self.api.container_set_properties(self.account, name, metadata,
                                          clear=True)
        data = self._get_properties(name)
        self.assertDictEqual(data['properties'], metadata)
        event = self.wait_for_event(
            'oio-preserved', types=[EventTypes.CONTAINER_UPDATE])
        self.assertDictEqual(event_url, event.url)
        self.assertDictEqual({}, event.data['system'])
        self.assertDictEqual(event_properties, event.data['properties'])

        # clean
        self._clean(name, True)

        # container_set_properties on deleted container
        self.assertRaises(
            exc.NoSuchContainer, self.api.container_set_properties,
            self.account, name, metadata)

    def test_container_del_set_same_property(self):
        name = random_str(32)

        metadata = {
            random_str(32): random_str(32),
            random_str(32): random_str(32)
        }
        event_url = {
            'ns': self.ns,
            'account': self.account,
            'user': name,
            'id': cid_from_name(self.account, name)
        }

        res = self._create(name)
        self.assertEqual(res, True)

        # container_set_properties properties
        self.api.container_set_properties(self.account, name, metadata)
        data = self._get_properties(name)
        self.assertDictEqual(data['properties'], metadata)
        event = self.wait_for_event(
            'oio-preserved', types=[EventTypes.CONTAINER_UPDATE])
        self.assertDictEqual(event_url, event.url)
        self.assertDictEqual({}, event.data['system'])
        self.assertDictEqual(metadata, event.data['properties'])

        # container_del_properties a property
        _metadata = metadata.copy()
        key, _ = _metadata.popitem()
        self.api.container_del_properties(self.account, name, [key])
        data = self._get_properties(name)
        self.assertDictEqual(data['properties'], _metadata)
        event = self.wait_for_event(
            'oio-preserved', types=[EventTypes.CONTAINER_UPDATE])
        self.assertDictEqual(event_url, event.url)
        self.assertDictEqual({}, event.data['system'])
        self.assertDictEqual({key: None}, event.data['properties'])

        # container_set_properties the same property with the same value
        _metadata = {key: metadata[key]}
        self.api.container_set_properties(self.account, name, _metadata)
        data = self._get_properties(name)
        self.assertDictEqual(data['properties'], metadata)
        event = self.wait_for_event(
            'oio-preserved', types=[EventTypes.CONTAINER_UPDATE])
        self.assertDictEqual(event_url, event.url)
        self.assertDictEqual({}, event.data['system'])
        self.assertDictEqual(_metadata, event.data['properties'])

    def _flush_and_check(self, cname, fast=False):
        self.api.container_flush(self.account, cname, limit=50)
        self.wait_for_score(('account', 'meta2'))
        properties = self.api.container_get_properties(self.account, cname)
        self.assertEqual(properties['system']['sys.m2.objects'], '0')
        self.assertEqual(properties['system']['sys.m2.usage'], '0')
        all_objects = self.api.object_list(self.account, cname)
        self.assertEqual(0, len(all_objects['objects']))
        self.beanstalkd0.drain_buried('oio')

    # These tests are numbered to force them to be run in order
    def test_container_flush_0_no_container(self):
        name = random_str(16)
        self.assertRaises(exc.NoSuchContainer,
                          self.api.container_flush, self.account, name)

    def test_container_flush_0_no_container_fast(self):
        name = random_str(16)
        self.assertRaises(exc.NoSuchContainer,
                          self.api.container_flush, self.account, name, True)

    def test_container_flush_1_empty_container(self):
        name = random_str(16)
        self.api.container_create(self.account, name)
        self._flush_and_check(name)

    def test_container_flush_1_empty_container_fast(self):
        name = random_str(16)
        self.api.container_create(self.account, name)
        self._flush_and_check(name, fast=True)

    def test_container_flush_1_object(self):
        name = random_str(16)
        self.api.object_create(self.account, name, obj_name='content',
                               data='data')
        self._flush_and_check(name)

    def test_container_flush_1_object_fast(self):
        name = random_str(16)
        self.api.object_create(self.account, name, obj_name='content',
                               data='data')
        self._flush_and_check(name, fast=True)

    def test_container_flush_2_many_objects(self):
        name = random_str(16)

        # many contents (must be more than the listing limit)
        for i in range(128):
            self.api.object_create(self.account, name,
                                   obj_name='content'+str(i), data='data',
                                   chunk_checksum_algo=None)
        self._flush_and_check(name)

    def test_container_flush_2_many_objects_fast(self):
        name = random_str(16)

        # many contents (must be more than the listing limit)
        for i in range(128):
            self.api.object_create(self.account, name,
                                   obj_name='content'+str(i), data='data',
                                   chunk_checksum_algo=None)
        self._flush_and_check(name, fast=True)

    def test_container_del_properties(self):
        name = random_str(32)

        metadata = {
            random_str(32): random_str(32),
            random_str(32): random_str(32),
            random_str(32): random_str(32),
            random_str(32): random_str(32),
            random_str(32): random_str(32),
        }
        event_url = {
            'ns': self.ns,
            'account': self.account,
            'user': name,
            'id': cid_from_name(self.account, name)
        }

        # container_del_properties on unknown container
        self.assertRaises(
            exc.NoSuchContainer, self.api.container_del_properties,
            self.account, name, [])

        res = self._create(name, metadata)
        self.assertEqual(res, True)
        event = self.wait_for_event(
            'oio-preserved', types=[EventTypes.CONTAINER_NEW])
        self.assertDictEqual(event_url, event.url)
        self.assertDictEqual({}, event.data['system'])
        self.assertDictEqual(metadata, event.data['properties'])

        key, _ = metadata.popitem()

        # container_del_properties on existing container
        self.api.container_del_properties(self.account, name, [key])
        data = self._get_properties(name)
        self.assertNotIn(key, data['properties'])
        event = self.wait_for_event(
            'oio-preserved', types=[EventTypes.CONTAINER_UPDATE])
        self.assertDictEqual(event_url, event.url)
        self.assertDictEqual({}, event.data['system'])
        self.assertDictEqual({key: None}, event.data['properties'])

        key = random_str(32)
        # We do not check if a property exists before deleting it
        # self.assertRaises(
        #     exc.NoSuchContainer, self.api.container_del_properties,
        #     self.account, name, [key])
        self.api.container_del_properties(self.account, name, [key])
        data = self._get_properties(name)
        self.assertDictEqual(data['properties'], metadata)
        event = self.wait_for_event(
            'oio-preserved', types=[EventTypes.CONTAINER_UPDATE])
        self.assertDictEqual(event_url, event.url)
        self.assertDictEqual({}, event.data['system'])
        self.assertDictEqual({key: None}, event.data['properties'])

        # Delete all container properties
        self.api.container_del_properties(self.account, name, [])
        data = self._get_properties(name)
        self.assertDictEqual({}, data['properties'])
        event = self.wait_for_event(
            'oio-preserved', types=[EventTypes.CONTAINER_UPDATE])
        self.assertDictEqual(event_url, event.url)
        self.assertDictEqual({}, event.data['system'])
        self.assertDictEqual({key: None for key in metadata},
                             event.data['properties'])

        # clean
        self._clean(name, True)

        # container_del_properties on deleted container
        self.assertRaises(
            exc.NoSuchContainer, self.api.container_del_properties,
            self.account, name, list(metadata.keys()))

    def test_container_touch(self):
        name = random_str(32)

        self._create(name)
        for i in range(10):
            reqid = 'content' + name + str(i)
            self.api.object_create(
                self.account, name, obj_name=reqid, data='data',
                reqid=reqid)
        meta = self.api.container_get_properties(self.account, name)
        objects = meta['system']['sys.m2.objects']
        self.assertEqual('10', objects)
        usage = meta['system']['sys.m2.usage']
        self.assertEqual('40', usage)
        damaged_objects = meta['system']['sys.m2.objects.damaged']
        missing_chunks = meta['system']['sys.m2.chunks.missing']
        for i in range(10):
            reqid = 'content' + name + str(i)
            self.wait_for_event(
                'oio-preserved', reqid=reqid, types=[EventTypes.CONTENT_NEW])
        self.wait_for_event(
            'oio-preserved', fields={'user': name},
            types=[EventTypes.CONTAINER_STATE])
        containers = self.api.container_list(self.account)
        for container in containers:
            if container[0] == name:
                self.assertListEqual(
                    [name, int(objects), int(usage), 0, container[4]],
                    container)
                break
        else:
            self.fail("No container in account")

        self.api.account_flush(self.account)
        self.assertFalse(self.api.container_list(self.account))

        self.beanstalkd0.drain_tube('oio-preserved')
        reqid = request_id()
        self.api.container_touch(self.account, name, reqid=reqid)
        self.wait_for_event(
            'oio-preserved', fields={'user': name},
            types=[EventTypes.CONTAINER_STATE])
        containers = self.api.container_list(self.account)
        self.assertEqual(1, len(containers))
        self.assertListEqual(
            [name, int(objects), int(usage), 0, containers[0][4]],
            containers[0])

        self.api.account_flush(self.account)
        self.assertFalse(self.api.container_list(self.account))

        self.api.container_touch(self.account, name, recompute=True)
        self.wait_for_event(
            'oio-preserved', fields={'user': name},
            types=[EventTypes.CONTAINER_STATE])
        meta = self.api.container_get_properties(self.account, name)
        self.assertEqual(objects, meta['system']['sys.m2.objects'])
        self.assertEqual(usage, meta['system']['sys.m2.usage'])
        self.assertEqual(damaged_objects,
                         meta['system']['sys.m2.objects.damaged'])
        self.assertEqual(missing_chunks,
                         meta['system']['sys.m2.chunks.missing'])
        containers = self.api.container_list(self.account)
        self.assertEqual(1, len(containers))
        self.assertListEqual(
            [name, int(objects), int(usage), 0, containers[0][4]],
            containers[0])

    def test_object_create_invalid_name(self):
        ct = random_str(32)
        obj = u"Beno\xeet".encode('latin1')
        self._create(ct)
        self.assertRaises(exc.ClientException, self.api.object_create,
                          self.account, ct, data=b"data", obj_name=obj)
        self._clean(ct)

    def test_object_create_mime_type(self):
        name = random_str(32)
        self.api.object_create(self.account, name, data="data", obj_name=name,
                               mime_type='text/custom')
        meta, _ = self.api.object_locate(self.account, name, name)
        self.assertEqual(meta['mime_type'], 'text/custom')

    def _upload_data(self, name):
        chunksize = int(self.conf["chunk_size"])
        size = int(chunksize * 12)
        data = random_data(int(size))
        self.api.object_create(self.account, name, obj_name=name,
                               data=data)
        self.created.append((name, name))
        _, chunks = self.api.object_locate(self.account, name, name)
        logging.debug("Chunks: %s", chunks)
        return sort_chunks(chunks, False), data

    def _fetch_range(self, name, range_):
        if not isinstance(range_[0], tuple):
            ranges = (range_, )
        else:
            ranges = range_
        stream = self.api.object_fetch(
                self.account, name, name, ranges=ranges)[1]
        data = b''.join(stream)
        return data

    def test_object_fetch_range_start(self):
        """From 0 to somewhere"""
        name = random_str(16)
        _, data = self._upload_data(name)
        end = 666
        fdata = self._fetch_range(name, (0, end))
        self.assertEqual(len(fdata), end+1)
        self.assertEqual(fdata, data[0:end+1])

    def test_object_fetch_range_end(self):
        """From somewhere to end"""
        name = random_str(16)
        chunks, data = self._upload_data(name)
        start = 666
        last = max(chunks.keys())
        end = chunks[last][0]['offset'] + chunks[last][0]['size']
        fdata = self._fetch_range(name, (start, end))
        self.assertEqual(len(fdata), len(data) - start)
        self.assertEqual(fdata, data[start:])

    def test_object_fetch_range_metachunk_start(self):
        """From the start of the second metachunk to somewhere"""
        name = random_str(16)
        chunks, data = self._upload_data(name)
        start = chunks[1][0]['offset']
        end = start + 666
        fdata = self._fetch_range(name, (start, end))
        self.assertEqual(len(fdata), end-start+1)
        self.assertEqual(fdata, data[start:end+1])

    def test_object_fetch_range_metachunk_end(self):
        """From somewhere to end of the first metachunk"""
        name = random_str(16)
        chunks, data = self._upload_data(name)
        start = 666
        end = chunks[0][0]['size'] - 1
        fdata = self._fetch_range(name, (start, end))
        self.assertEqual(len(fdata), end-start+1)
        self.assertEqual(fdata, data[start:end+1])

    def test_object_fetch_range_2_metachunks(self):
        """
        From somewhere in the first metachunk
        to somewhere in the second metachunk
        """
        name = random_str(16)
        chunks, data = self._upload_data(name)
        start = 666
        end = start + chunks[0][0]['size'] - 1
        fdata = self._fetch_range(name, (start, end))
        self.assertEqual(len(fdata), end-start+1)
        self.assertEqual(fdata, data[start:end+1])

    def test_object_fetch_several_ranges(self):
        """
        Download several ranges at once.
        """
        name = random_str(16)
        chunks, data = self._upload_data(name)
        start = 666
        end = start + chunks[0][0]['size'] - 1
        fdata = self._fetch_range(name, ((start, end), (end+1, end+2)))
        self.assertEqual(len(fdata), end-start+3)
        self.assertEqual(fdata, data[start:end+3])

        # Notice that we download some bytes from the second metachunk
        # before some from the first.
        fdata = self._fetch_range(
            name,
            ((chunks[0][0]['size'], chunks[0][0]['size'] + 2),
             (0, 1), (1, 2), (4, 6)))
        self.assertEqual(len(fdata), 10)
        self.assertEqual(
            fdata,
            data[chunks[0][0]['size']:chunks[0][0]['size'] + 3] +
            data[0:2] + data[1:3] + data[4:7])

    def test_object_create_then_append(self):
        """Create an object then append data"""
        name = random_str(16)
        self.api.object_create(self.account, name, data=b'1'*64, obj_name=name)
        _, size, _ = self.api.object_create(
            self.account, name, data=b'2'*128, obj_name=name, append=True)
        self.assertEqual(size, 128)
        _, data = self.api.object_fetch(self.account, name, name)
        data = b''.join(data)
        self.assertEqual(len(data), 192)
        self.assertEqual(data, b'1' * 64 + b'2' * 128)

    def test_object_create_from_append(self):
        """Create an object with append operation"""
        name = random_str(16)
        self.api.container_create(self.account, name)
        self.api.object_create(self.account, name, data=b'1'*128,
                               obj_name=name, append=True)
        _, data = self.api.object_fetch(self.account, name, name)
        data = b''.join(data)
        self.assertEqual(len(data), 128)
        self.assertEqual(data, b'1'*128)

    def test_container_object_create_from_append(self):
        """Try to create container and object with append operation"""
        name = random_str(16)
        _chunks, size, checksum = self.api.object_create(
            self.account, name, data=b'1'*128, obj_name=name, append=True)
        self.assertEqual(size, 128)

        meta = self.api.object_get_properties(self.account, name, name)
        self.assertEqual(meta.get('hash', "").lower(), checksum.lower())

    def test_object_create_conflict_delete_chunks(self):
        # pylint: disable=no-member
        name = random_str(16)
        # Simulate a conflict error
        self.api.container.content_create = \
            Mock(side_effect=exc.Conflict(409))
        self.api._blob_client = Mock(wraps=self.api.blob_client)
        # Ensure the error is passed to the upper level
        self.assertRaises(
            exc.Conflict, self.api.object_create, self.account,
            name, obj_name=name, data=name)
        # Ensure that the chunk deletion has been called with proper args
        create_kwargs = self.api.container.content_create.call_args[1]
        chunks = create_kwargs['data']['chunks']
        self.api.blob_client.chunk_delete_many.assert_called_once()
        self.assertEqual(
            chunks, self.api.blob_client.chunk_delete_many.call_args[0][0])
        # Ensure the chunks have actually been deleted
        for chunk in chunks:
            self.assertRaises(
                exc.NotFound, self.api.blob_client.chunk_head,
                chunk.get('real_url', chunk['url']))

    def test_object_create_commit_deadline_delete_chunks(self):
        # pylint: disable=no-member
        name = random_str(16)
        # Simulate a deadline during commit
        self.api.container.content_create = \
            Mock(wraps=partial(self.api.container.content_create,
                               deadline=0.0))
        self.api._blob_client = Mock(wraps=self.api.blob_client)
        # Ensure the error is passed to the upper level
        self.assertRaises(
            exc.DeadlineReached, self.api.object_create, self.account,
            name, obj_name=name, data=name)
        # Ensure that the chunk deletion has been called with proper args
        create_kwargs = self.api.container.content_create.call_args[1]
        chunks = create_kwargs['data']['chunks']
        self.api.blob_client.chunk_delete_many.assert_called_once()
        self.assertEqual(
            chunks, self.api.blob_client.chunk_delete_many.call_args[0][0])
        # Ensure the chunks have actually been deleted
        for chunk in chunks:
            self.assertRaises(
                exc.NotFound, self.api.blob_client.chunk_head,
                chunk.get('real_url', chunk['url']))

    def test_object_create_prepare_deadline_delete_chunks(self):
        # pylint: disable=no-member
        name = random_str(16)

        class _Preparer(object):
            def __init__(self, func):
                self.func = func
                self.call_count = 0

            def __call__(self, *args, **kwargs):
                if self.call_count > 1:
                    raise exc.DeadlineReached()
                res = self.func(*args, **kwargs)
                # Hack the size of chunks, will become chunk_size
                for chunk in res[1]:
                    chunk['size'] = 4
                res[0]['chunk_size'] = 4
                self.call_count += 1
                return res

        # Simulate a deadline during prepare
        self.api.container.content_prepare = \
            Mock(side_effect=_Preparer(self.api.container.content_prepare))
        self.api._blob_client = Mock(wraps=self.api.blob_client)
        # Ensure the error is passed to the upper level
        self.assertRaises(
            exc.DeadlineReached, self.api.object_create, self.account,
            name, obj_name=name, data=name*4)
        # Ensure that the chunk deletion has been called with proper args
        self.api.blob_client.chunk_delete_many.assert_called_once()

    def test_buckets_list(self):
        account = random_str(32)

        bucket_names = list()
        bucket_names.append(random_str(32).lower())
        bucket_names.append(random_str(32).lower())

        container_names = list()
        container_names += bucket_names
        container_names.append(  # path (CH)
            "%2F".join([random_str(32).lower(), random_str(32).lower()]))
        container_names.append(  # segments (MPU)
            random_str(32).lower() + "+segments")

        for container_name in container_names:
            self.api.container_create(account, container_name)
        for _ in container_names:
            self.wait_for_event(
                'oio-preserved', types=[EventTypes.CONTAINER_NEW])

        buckets = self.api.container_list(account, s3_buckets_only=True)
        self.assertListEqual(
            sorted(bucket_names), [b[0] for b in buckets])

        containers = self.api.container_list(account)
        self.assertListEqual(
            sorted(container_names), [b[0] for b in containers])

    def test_buckets_list_with_prefix(self):
        account = random_str(32)
        prefix = random_str(32).lower()

        bucket_names_with_prefix = list()
        bucket_names_with_prefix.append(prefix)
        bucket_names_with_prefix.append(prefix + "test")

        container_names = list()
        container_names += bucket_names_with_prefix
        container_names.append(random_str(32).lower())  # No prefix
        container_names.append(  # path (CH) with prefix
            "%2F".join([prefix, random_str(32).lower()]))
        container_names.append(  # segments (MPU) with prefix
            prefix + "+segments")

        for container_name in container_names:
            self.api.container_create(account, container_name)
        for _ in container_names:
            self.wait_for_event(
                'oio-preserved', types=[EventTypes.CONTAINER_NEW])

        buckets = self.api.container_list(account, s3_buckets_only=True,
                                          prefix=prefix)
        self.assertListEqual(
            sorted(bucket_names_with_prefix), [b[0] for b in buckets])

        containers = self.api.container_list(account)
        self.assertListEqual(
            sorted(container_names), [b[0] for b in containers])

    def test_buckets_list_check_name(self):
        account = random_str(32)

        bucket_names = list()
        bucket_names.append(  # Name
            random_str(16).lower() + "." + random_str(16).lower())
        bucket_names.append(  # OK label
            random_str(10).lower() + '.' + random_str(10).lower())

        container_names = list()
        container_names += bucket_names
        container_names.append(random_str(2).lower())  # Too small name
        container_names.append(random_str(64).lower())  # Too long name
        container_names.append(  # Underscore name
            random_str(16).lower() + "_" + random_str(16).lower())
        container_names.append("." + random_str(16).lower())  # Start with dot
        container_names.append(random_str(32).upper())  # Uppercase
        container_names.append("192.168.5.4")  # IP address
        container_names.append(  # KO label
            random_str(10).lower() + '.' + random_str(10))

        for container_name in container_names:
            self.api.container_create(account, container_name)
        for _ in container_names:
            self.wait_for_event(
                'oio-preserved', types=[EventTypes.CONTAINER_NEW])

        buckets = self.api.container_list(account, s3_buckets_only=True)
        self.assertListEqual(
            sorted(bucket_names), [b[0] for b in buckets])

        containers = self.api.container_list(account)
        self.assertListEqual(
            sorted(container_names), [b[0] for b in containers])

    def test_container_refresh(self):
        self.wait_for_score(('account', 'meta2'))
        account = random_str(32)
        # container_refresh on unknown container
        name = random_str(32)
        self.assertRaises(
            exc.NoSuchContainer, self.api.container_refresh, account, name)

        reqid = request_id()
        self.api.container_create(account, name, reqid=reqid)
        ref_time = time.time()
        # ensure container event has been emitted and processed
        self.wait_for_event('oio-preserved', types=[EventTypes.CONTAINER_NEW])

        # container_refresh on existing container
        self.api.container_refresh(account, name)
        # Container events are buffered 1s by default.
        # See "events.common.pending.delay" configuration parameter.
        self.wait_for_event('oio-preserved',
                            types=[EventTypes.CONTAINER_STATE])
        res = self.api.container_list(account, prefix=name)
        container_name, nb_objects, nb_bytes, _, mtime = res[0]
        self.assertEqual(name, container_name)
        self.assertEqual(0, nb_objects)
        self.assertEqual(0, nb_bytes)
        self.assertGreater(mtime, ref_time)

        ref_time = mtime
        reqid = request_id()
        self.api.object_create(account, name, data="data", obj_name=name,
                               reqid=reqid)
        self.wait_for_event('oio-preserved', reqid=reqid)
        self.wait_for_event('oio-preserved',
                            types=[EventTypes.CONTAINER_STATE])
        self.beanstalkd0.drain_tube('oio-preserved')
        # container_refresh on existing container with data
        self.api.container_refresh(account, name)
        self.wait_for_event('oio-preserved',
                            types=[EventTypes.CONTAINER_STATE])
        res = self.api.container_list(account, prefix=name)
        container_name, nb_objects, nb_bytes, _, mtime = res[0]
        self.assertEqual(name, container_name)
        self.assertEqual(1, nb_objects)
        self.assertEqual(4, nb_bytes)
        self.assertGreater(mtime, ref_time)

        self.api.object_delete(account, name, name)
        self.api.container_delete(account, name)
        # Again, wait for the container event to be processed.
        self.wait_for_event('oio-preserved',
                            types=[EventTypes.ACCOUNT_SERVICES])
        # container_refresh on deleted container
        self.assertRaises(
            exc.NoSuchContainer, self.api.container_refresh, account, name)

        self.api.account_delete(account)

    def test_container_refresh_user_not_found(self):
        name = random_str(32)
        self.wait_for_score(('account', 'meta2'))
        self.api.account.container_update(name, name, {"mtime": time.time()})
        self.api.container_refresh(name, name)
        containers = self.api.container_list(name)
        self.assertEqual(0, len(containers))
        self.api.account_delete(name)

    def test_account_refresh(self):
        # account_refresh on unknown account
        account = random_str(32)
        self.wait_for_score(('account', 'meta2'))
        self.assertRaises(
            exc.NoSuchAccount, self.api.account_refresh, account)

        # account_refresh on existing account
        self.api.account_create(account)
        self.api.account_refresh(account)
        self.beanstalkd.wait_until_empty('oio')
        res = self.api.account_show(account)
        self.assertEqual(res["bytes"], 0)
        self.assertEqual(res["objects"], 0)
        self.assertEqual(res["containers"], 0)

        name = random_str(32)
        self.api.object_create(account, name, data="data", obj_name=name)
        self.wait_for_event('oio-preserved',
                            fields={'account': account},
                            types=[EventTypes.CONTAINER_STATE])
        self.beanstalkd0.drain_tube('oio-preserved')
        self.api.account_refresh(account)
        self.wait_for_event('oio-preserved',
                            fields={'account': account},
                            types=[EventTypes.CONTAINER_STATE])
        res = self.api.account_show(account)
        self.assertEqual(res["bytes"], 4)
        self.assertEqual(res["objects"], 1)
        self.assertEqual(res["containers"], 1)

        self.api.object_delete(account, name, name)
        self.api.container_delete(account, name)
        # Again, wait for the container event to be processed.
        self.wait_for_event('oio-preserved',
                            types=[EventTypes.ACCOUNT_SERVICES])
        self.api.account_delete(account)
        # account_refresh on deleted account
        self.assertRaises(
            exc.NoSuchAccount, self.api.account_refresh, account)

    def test_account_refresh_all(self):
        self.wait_for_score(('account', 'meta2'))
        # clear accounts
        accounts = self.api.account_list()
        for account in accounts:
            try:
                self.api.account_flush(account)
                self.api.account_delete(account)
            except exc.NoSuchAccount:  # account remove in the meantime
                pass

        # With 0 account
        self.api.account_refresh()

        # With 2 accounts
        account1 = random_str(32)
        self.api.account_create(account1)
        account2 = random_str(32)
        self.api.account_create(account2)
        self.api.account_refresh()
        res = self.api.account_show(account1)
        self.assertEqual(res["bytes"], 0)
        self.assertEqual(res["objects"], 0)
        self.assertEqual(res["containers"], 0)
        res = self.api.account_show(account2)
        self.assertEqual(res["bytes"], 0)
        self.assertEqual(res["objects"], 0)
        self.assertEqual(res["containers"], 0)

        self.api.account_delete(account1)
        self.api.account_delete(account2)

    def test_account_flush(self):
        self.wait_for_score(('account', 'meta2'))
        # account_flush on unknown account
        account = random_str(32)
        self.assertRaises(
            exc.NoSuchAccount, self.api.account_flush, account)

        # account_flush on existing account
        name1 = random_str(32)
        self.api.container_create(account, name1)
        name2 = random_str(32)
        self.api.container_create(account, name2)
        self.beanstalkd.wait_until_empty('oio')
        time.sleep(0.1)
        self.api.account_flush(account)
        containers = self.api.container_list(account)
        self.assertEqual(len(containers), 0)
        res = self.api.account_show(account)
        self.assertEqual(res["bytes"], 0)
        self.assertEqual(res["objects"], 0)
        self.assertEqual(res["containers"], 0)

        self.api.container_delete(account, name1)
        self.api.container_delete(account, name2)
        self.beanstalkd.wait_until_empty('oio')
        time.sleep(0.1)
        self.api.account_delete(account)

        # account_flush on deleted account
        self.assertRaises(
            exc.NoSuchAccount, self.api.account_flush, account)

    def _link_and_check(self, target_container, target_obj,
                        link_container, link_obj, expected_data,
                        target_content_id=None, target_version=None,
                        link_content_id=None, **kwargs):
        self.api.object_link(
            self.account, target_container, target_obj,
            self.account, link_container, link_obj,
            target_content_id=target_content_id, target_version=target_version,
            link_content_id=link_content_id, **kwargs)

        original_meta, data = self.api.object_fetch(
            self.account, link_container, link_obj)
        data = b''.join(data)
        cid = cid_from_name(self.account, link_container)
        fullpath = encode_fullpath(
            self.account, link_container, link_obj, original_meta['version'],
            original_meta['id'])
        self.assertEqual(len(data), len(expected_data))
        self.assertEqual(data, expected_data)
        self.assertEqual(link_obj, original_meta['name'])
        self.assertEqual(cid, original_meta['container_id'])
        if link_content_id:
            self.assertEqual(link_content_id, original_meta['id'])

        meta, chunks = self.api.object_locate(
            self.account, link_container, link_obj, content=link_content_id)
        del original_meta['ns']
        del original_meta['container_id']
        self.assertDictEqual(original_meta, meta)

        for chunk in chunks:
            meta = self.api.blob_client.chunk_head(chunk['url'])
            self.assertEqual(cid, meta['container_id'])
            self.assertEqual(original_meta['name'], meta['content_path'])
            self.assertEqual(str(original_meta['version']),
                             str(meta['content_version']))
            self.assertEqual(original_meta['id'], meta['content_id'])
            self.assertEqual(fullpath, meta['full_path'])
            self.assertEqual(original_meta['chunk_method'],
                             meta['content_chunkmethod'])
            self.assertEqual(original_meta['policy'], meta['content_policy'])
            self.assertEqual(chunk['pos'], meta['chunk_pos'])

    def test_object_link_different_container(self):
        target_container = random_str(16)
        target_obj = random_str(16)
        target_content_id = random_id(32)

        self.api.object_create(
            self.account, target_container, data="1"*128, obj_name=target_obj,
            content_id=target_content_id)
        obj = self.api.object_show(self.account, target_container, target_obj,
                                   content=target_content_id)
        target_version = obj['version']

        # send target path
        link_container = random_str(16)
        link_obj = random_str(16)
        self._link_and_check(
            target_container, target_obj, link_container, link_obj, b'1'*128)

        # send target content ID
        link_container = random_str(16)
        link_obj = random_str(16)
        self._link_and_check(
            target_container, None, link_container, link_obj, b'1'*128,
            target_content_id=target_content_id)

        # send target path and version
        link_container = random_str(16)
        link_obj = random_str(16)
        self._link_and_check(
            target_container, target_obj, link_container, link_obj, b'1'*128,
            target_version=target_version)

        # send target path and wrong version
        link_container = random_str(16)
        link_obj = random_str(16)
        self.assertRaises(exc.NoSuchObject, self.api.object_link,
                          self.account, target_container, target_obj,
                          self.account, link_container, link_obj,
                          target_version='0')

        # send link content ID
        link_container = random_str(16)
        link_obj = random_str(16)
        link_content_id = random_id(32)
        self._link_and_check(
            target_container, target_obj, link_container, link_obj, b'1'*128,
            link_content_id=link_content_id)

    def test_object_link_different_container_no_autocreate(self):
        target_container = random_str(16)
        link_container = random_str(16)
        target_obj = random_str(16)
        link_obj = random_str(16)
        self.api.object_create(self.account, target_container, data="1"*128,
                               obj_name=target_obj)
        self.assertRaises(
            exc.NotFound,
            self.api.object_link, self.account, target_container,
            target_obj, self.account, link_container, link_obj,
            autocreate=False)

    def test_object_link_same_container(self):
        target_container = random_str(16)
        target_obj = random_str(16)
        link_container = target_container
        target_content_id = random_id(32)

        self.api.object_create(
            self.account, target_container, data="1"*128, obj_name=target_obj,
            content_id=target_content_id)
        obj = self.api.object_show(self.account, target_container, target_obj,
                                   content=target_content_id)
        target_version = obj['version']

        # send target path
        link_obj = random_str(16)
        self._link_and_check(
            target_container, target_obj, link_container, link_obj, b'1'*128)

        # send target content ID
        link_obj = random_str(16)
        self._link_and_check(
            target_container, None, link_container, link_obj, b'1'*128,
            target_content_id=target_content_id)

        # send target path and version
        link_obj = random_str(16)
        self._link_and_check(
            target_container, target_obj, link_container, link_obj, b'1'*128,
            target_version=target_version)

        # send target and wrong version
        link_obj = random_str(16)
        self.assertRaises(exc.NoSuchObject, self.api.object_link,
                          self.account, target_container, target_obj,
                          self.account, link_container, link_obj,
                          target_version='0')

        # send link content ID
        link_obj = random_str(16)
        link_content_id = random_id(32)
        self._link_and_check(
            target_container, target_obj, link_container, link_obj, b'1'*128,
            link_content_id=link_content_id)

    def test_object_link_same_name_same_container(self):
        """ Considered as a rename"""
        container = random_str(16)
        obj = random_str(16)
        self.api.object_create(self.account, container, data="1"*128,
                               obj_name=obj)
        self._link_and_check(
            container, obj, container, obj, b'1'*128)

    def test_object_link_with_already_existing_name(self):
        target_container = random_str(16)
        link_container = random_str(16)
        target_obj = random_str(16)
        link_obj = random_str(16)
        self.api.object_create(self.account, target_container, data="1"*128,
                               obj_name=target_obj)
        self.api.object_create(self.account, target_container, data="0"*128,
                               obj_name=link_obj)
        self._link_and_check(
            target_container, target_obj, link_container, link_obj, b'1'*128)

    def test_object_link_with_metadata(self):
        target_container = random_str(16)
        link_container = random_str(16)
        target_obj = random_str(16)
        link_obj = random_str(16)
        self.api.object_create(self.account, target_container, data="1"*128,
                               obj_name=target_obj,
                               metadata={'AAA': '1', 'BBB': '1'})
        self.api.object_link(self.account, target_container, target_obj,
                             self.account, link_container, link_obj,
                             metadata={'BBB': '2'})
        metadata, _ = self.api.object_fetch(self.account, link_container,
                                            link_obj)
        self.assertDictEqual(metadata.get('properties', {}),
                             {'AAA': '1', 'BBB': '1'})

        self.api.object_link(self.account, target_container, target_obj,
                             self.account, link_container, link_obj,
                             metadata={'BBB': '2'},
                             properties_directive='REPLACE')
        metadata, _ = self.api.object_fetch(self.account, link_container,
                                            link_obj)
        self.assertDictEqual(metadata.get('properties', {}),
                             {'BBB': '2'})

    def test_object_create_then_truncate(self):
        """Create an object then truncate data"""
        name = random_str(16)
        self.api.object_create(self.account, name,
                               data=b'1'*128, obj_name=name)
        self.api.object_truncate(self.account, name, name, size=64)
        _, data = self.api.object_fetch(self.account, name, name)
        data = b''.join(data)
        self.assertEqual(len(data), 64)
        self.assertEqual(data, b'1' * 64)

    def test_object_create_append_then_truncate(self):
        """Create an object, append data then truncate on chunk boundary"""
        name = random_str(16)
        self.api.object_create(self.account, name,
                               data=b'1'*128, obj_name=name)
        _, size, _ = self.api.object_create(
            self.account, name, data=b'2'*128, obj_name=name, append=True)
        self.assertEqual(size, 128)

        self.api.object_truncate(self.account, name, name, size=128)
        _, data = self.api.object_fetch(self.account, name, name)
        data = b''.join(data)
        self.assertEqual(len(data), 128)
        self.assertEqual(data, b'1' * 128)

        self.api.object_truncate(self.account, name, name, size=128)

    def test_object_create_then_invalid_truncate(self):
        """Create an object, append data then try to truncate outside object
           range"""
        name = random_str(16)
        self.api.object_create(self.account, name,
                               data=b'1'*128, obj_name=name)
        self.assertRaises(
            exc.OioException, self.api.object_truncate, self.account, name,
            name, size=-1)
        self.assertRaises(
            exc.OioException, self.api.object_truncate, self.account, name,
            name, size=129)

    def test_object_create_content_id(self):
        def _check_content_id(content_id=None):
            name = random_str(32)
            chunks, _, _ = self.api.object_create(
                self.account, name, data=b"data", obj_name=name,
                content_id=content_id)
            obj_meta = self.api.object_show(self.account, name, name)
            if content_id is not None:
                self.assertEqual(content_id, obj_meta['id'])
            headers, _ = self.api.blob_client.chunk_get(chunks[0]['url'])
            self.assertEqual(obj_meta['id'], headers['content_id'])

        _check_content_id()
        _check_content_id(content_id=random_id(32))

    def test_object_delete_many(self):
        container = random_str(8)
        objects = ["obj%d" % i for i in range(8)]
        for obj in objects:
            self.api.object_create(self.account, container,
                                   obj_name=obj, data=obj.encode('utf-8'))
        res = self.api.object_delete_many(self.account, container, objects)
        self.assertEqual(len(objects), len(res))
        for obj in objects:
            self.assertIn(obj, [x[0] for x in res])
        for obj in res:
            self.assertTrue(obj[1])

        res = self.api.object_delete_many(self.account, container, ["dahu"])
        self.assertFalse(res[0][1])

    def test_container_snapshot_failure(self):
        cname = 'container-' + random_str(6)
        cname2 = cname + '.snapshot'

        # Creating a snapshot on non existing container should fail
        self.assertRaises(exc.NoSuchContainer,
                          self.api.container_snapshot,
                          self.account, cname,
                          self.account, cname2)

        self._create(cname)
        # Snapshot cannot have same name and same account
        self.assertRaises(exc.ClientException,
                          self.api.container_snapshot,
                          self.account, cname,
                          self.account, cname)

        # Snapshots need to have an account name
        self.assertRaises(exc.ClientException,
                          self.api.container_snapshot,
                          self.account, cname,
                          None, cname2)

        # Snapshots need to have a name
        self.assertRaises(exc.ClientException,
                          self.api.container_snapshot,
                          self.account, cname,
                          cname2, None)

    def test_container_snapshot(self):
        container = 'container-' + random_str(6)
        snapshot = container + '.snapshot'
        self.api.container_create(self.account, container)
        test_object = "test_object_%d"
        for i in range(10):
            self.api.object_create(self.account, container, data=b'0'*128,
                                   obj_name=test_object % i,
                                   chunk_checksum_algo=None)

        # Non existing snapshot should work
        self.api.container_snapshot(self.account, container,
                                    self.account, snapshot)
        # Check sys.user.name is correct
        ret = self.api.container_get_properties(self.account, snapshot)
        self.assertEqual(snapshot, ret['system']['sys.user.name'])
        self.assertEqual(self.account, ret['system']['sys.account'])

        # Already taken snapshot name should fail
        self.assertRaises(exc.ClientException,
                          self.api.container_snapshot,
                          self.account, container, self.account, snapshot)

        # Check Container Frozen so create should fail
        self.assertRaises(exc.ServiceBusy,
                          self.api.object_create,
                          self.account, snapshot,
                          data=b'1'*128,
                          obj_name="should_not_be_created")

        for i in range(10):
            _, chunks = self.api.object_locate(self.account, container,
                                               test_object % i)
            _, chunks_copies = self.api.object_locate(self.account, snapshot,
                                                      test_object % i)

<<<<<<< HEAD
            zipped = zip(sorted(chunks, key=lambda x: x['pos']),
                         sorted(chunks_copies, key=lambda x: x['pos']))
            for chunk, copy in zipped:
=======
            for chunk, chunk_copy in zip(sorted(chunks),
                                         sorted(chunks_copies)):
>>>>>>> f93e875b
                # check that every chunk is different from the target
                self.assertNotEqual(chunk['url'], chunk_copy['url'])

                # check the metadata
                meta = self.api._blob_client.chunk_head(chunk['url'])
                meta_copies = self.api._blob_client.chunk_head(
                    chunk_copy['url'])

                fullpath = encode_fullpath(
                    self.account, snapshot, test_object % i,
                    meta['content_version'], meta['content_id'])
                container_id = cid_from_name(self.account, snapshot)

                self.assertEqual(fullpath, meta_copies['full_path'])
                del meta['full_path']
                del meta_copies['full_path']
                self.assertEqual(container_id, meta_copies['container_id'])
                del meta['container_id']
                del meta_copies['container_id']
                del meta['chunk_id']
                del meta_copies['chunk_id']
                self.assertDictEqual(meta, meta_copies)

        # check target can be used
        self.api.object_create(self.account, container, data="0"*128,
                               obj_name="should_be_created")

    def test_object_create_long_name(self):
        """Create an objet whose name has the maximum length allowed"""
        cname = random_str(16)
        path = random_str(1023)
        self.api.object_create(self.account, cname,
                               data=b'1'*128, obj_name=path)

    def test_object_head_trust_level_0(self):
        cname = random_str(16)
        path = random_str(1023)

        # object doesn't exist
        self.assertFalse(self.api.object_head(self.account, cname, path))

        # object exists
        self._upload_empty(cname, path)
        self.assertTrue(self.api.object_head(self.account, cname, path))

    def test_object_head_trust_level_2(self):
        cname = random_str(16)
        path = random_str(1023)

        # object doesn't exist
        self.assertFalse(self.api.object_head(self.account, cname, path,
                                              trust_level=2))

        # object exists
        self._upload_empty(cname, path)
        self.assertTrue(self.api.object_head(self.account, cname, path,
                                             trust_level=2))

        # chunk missing
        self.api.blob_client.http_pool.request = \
            Mock(return_value=HTTPResponse(status=404, reason="Not Found"))
        self.assertFalse(self.api.object_head(self.account, cname, path,
                                              trust_level=2))

    def test_object_create_without_autocreate_and_missing_container(self):
        name = random_str(32)
        self.assertRaises(
            exc.NoSuchContainer, self.api.object_create, self.account, name,
            data="data", obj_name=name, autocreate=False)

    def test_object_create_without_autocreate_and_existing_container(self):
        name = random_str(32)
        self._create(name)
        self.api.object_create(self.account, name, data="data", obj_name=name,
                               autocreate=False)


class TestObjectChangePolicy(ObjectStorageApiTestBase):

    def setUp(self):
        super(TestObjectChangePolicy, self).setUp()
        self.chunk_size = self.conf['chunk_size']
        self.nb_rawx = len(self.conf['services']['rawx'])

    def _test_change_policy(self, data_size, old_policy, new_policy,
                            versioning=False):
        if 'EC' in (old_policy, new_policy) and self.nb_rawx < 9:
            self.skipTest("need at least 9 rawx to run")
        elif 'THREECOPIES' in (old_policy, new_policy) and self.nb_rawx < 3:
            self.skipTest("need at least 3 rawx to run")
        elif 'TWOCOPIES' in (old_policy, new_policy) and self.nb_rawx < 2:
            self.skipTest("need at least 2 rawx to run")
        elif 'SINGLE' in (old_policy, new_policy) and self.nb_rawx < 1:
            self.skipTest("need at least 1 rawx to run")

        name = random_str(32)
        self._create(name)

        if versioning:
            self.api.container_set_properties(
                self.account, name, system={'sys.m2.policy.version': '-1'})
            self.api.object_create(
                self.account, name, obj_name=name, data=random_data(42))
        data = random_data(data_size)
        self.api.object_create(
            self.account, name, obj_name=name,
            data=data, policy=old_policy, properties={'test': 'it works'})
        obj1, chunks1 = self.api.object_locate(self.account, name, name)
        cnt_props1 = self.api.container_get_properties(self.account, name)
        if versioning:
            self.api.object_delete(self.account, name, name)
        self.wait_for_event('oio-preserved',
                            types=[EventTypes.CONTAINER_STATE], timeout=1.0)
        cnt_info1 = [cont_info
                     for cont_info in self.api.container_list(self.account)
                     if cont_info[0] == name]

        self.api.object_change_policy(
            self.account, name, name, new_policy, version=obj1['version'])
        # One of the checks below verifies that the old chunks have actually
        # been deleted. Since this is an asynchronous process, we used to see
        # random failures when the event treatment was a little slow.
        self.wait_for_event('oio-preserved',
                            types=(EventTypes.CHUNK_DELETED, ), timeout=5.0)

        obj2, chunks2 = self.api.object_locate(
            self.account, name, name, version=obj1['version'])
        cnt_props2 = self.api.container_get_properties(self.account, name)

        self.wait_for_event('oio-preserved',
                            types=[EventTypes.CONTAINER_STATE], timeout=2.0)
        cnt_info2 = [cont_info
                     for cont_info in self.api.container_list(self.account)
                     if cont_info[0] == name]

        self.assertNotEqual(obj1['id'], obj2['id'])
        self.assertEqual(old_policy, obj1['policy'])
        self.assertEqual(new_policy, obj2['policy'])
        obj1['id'] = obj2['id']
        obj1['chunk_method'] = obj2['chunk_method']
        obj1['policy'] = obj2['policy']
        self.assertDictEqual(obj1, obj2)
        self.assertEqual(cnt_props1['system']['sys.m2.objects'],
                         cnt_props2['system']['sys.m2.objects'])
        self.assertEqual(cnt_props1['system']['sys.m2.usage'],
                         cnt_props2['system']['sys.m2.usage'])
        self.assertListEqual(cnt_info1[:-1], cnt_info2[:-1])

        _, stream = self.api.object_fetch(
            self.account, name, name, version=obj2['version'])
        self.assertEqual(data, b''.join(stream))

        stg_met2 = STORAGE_METHODS.load(obj2['chunk_method'])
        chunks_by_pos2 = sort_chunks(chunks2, stg_met2.ec)
        if stg_met2.ec:
            required = stg_met2.ec_nb_data + stg_met2.ec_nb_parity
        else:
            required = stg_met2.nb_copy
        for pos, clist in chunks_by_pos2.items():
            self.assertEqual(required, len(clist))

        for chunk in chunks1:
            self.assertRaises(
                exc.NotFound, self.api.blob_client.chunk_head, chunk['url'])
        for chunk in chunks2:
            meta = self.api.blob_client.chunk_head(chunk['url'])
            self.assertEqual(chunk['url'].rsplit('/', 1)[-1], meta['chunk_id'])
            self.assertEqual(chunk['pos'], meta['chunk_pos'])
            self.assertGreaterEqual(self.chunk_size, int(meta['chunk_size']))
            self.assertEqual(
                cid_from_name(self.account, name), meta['container_id'])
            self.assertEqual(obj2['chunk_method'], meta['content_chunkmethod'])
            self.assertEqual(obj2['id'], meta['content_id'])
            self.assertEqual(obj2['name'], meta['content_path'])
            self.assertEqual(obj2['policy'], meta['content_policy'])
            self.assertEqual(obj2['version'], meta['content_version'])

    def test_change_content_0_byte_policy_single_to_ec(self):
        self._test_change_policy(0, 'SINGLE', 'EC')

    def test_change_content_0_byte_policy_ec_to_twocopies(self):
        self._test_change_policy(0, 'EC', 'TWOCOPIES')

    def test_change_content_1_byte_policy_single_to_ec(self):
        self._test_change_policy(1, 'SINGLE', 'EC')

    def test_change_content_chunksize_bytes_policy_twocopies_to_ec(self):
        self._test_change_policy(
            self.chunk_size, 'TWOCOPIES', 'EC')

    def test_change_content_2xchunksize_bytes_policy_threecopies_to_ec(self):
        self._test_change_policy(
            self.chunk_size * 2, 'THREECOPIES', 'EC')

    def test_change_content_1_byte_policy_ec_to_threecopies(self):
        self._test_change_policy(
            1, 'EC', 'THREECOPIES')

    def test_change_content_chunksize_bytes_policy_ec_to_twocopies(self):
        self._test_change_policy(
            self.chunk_size, 'EC', 'TWOCOPIES')

    def test_change_content_2xchunksize_bytes_policy_ec_to_single(self):
        self._test_change_policy(
            self.chunk_size * 2, 'EC', 'SINGLE')

    def test_change_content_0_byte_policy_twocopies_to_threecopies(self):
        self._test_change_policy(
            0, 'TWOCOPIES', 'THREECOPIES')

    def test_change_content_chunksize_bytes_policy_single_to_twocopies(self):
        self._test_change_policy(
            self.chunk_size, 'SINGLE', 'TWOCOPIES')

    def test_change_content_2xchunksize_bytes_policy_3copies_to_single(self):
        self._test_change_policy(
            self.chunk_size * 2, 'THREECOPIES', 'SINGLE')

    def test_change_content_with_same_policy(self):
        self._test_change_policy(
            1, 'TWOCOPIES', 'TWOCOPIES')

    def test_change_policy_with_versioning(self):
        self._test_change_policy(
            1, 'SINGLE', 'TWOCOPIES', versioning=True)

    def test_change_policy_unknown_storage_policy(self):
        name = random_str(32)
        self._create(name)

        self.api.object_create(self.account, name, obj_name=name, data='data')
        obj = self.api.object_get_properties(self.account, name, name)
        self.assertRaises(
            exc.ClientException, self.api.object_change_policy,
            self.account, name, name, 'UNKNOWN', version=obj['version'])

    def test_change_policy_with_delete_marker(self):
        name = random_str(32)
        self._create(name)
        self.api.container_set_properties(
            self.account, name, system={'sys.m2.policy.version': '-1'})

        self.api.object_create(self.account, name, obj_name=name, data='data')
        self.api.object_delete(self.account, name, name)
        obj = self.api.object_get_properties(self.account, name, name)
        self.assertRaises(
            exc.NoSuchObject, self.api.object_change_policy,
            self.account, name, name, 'SINGLE', version=obj['version'])
        self.assertRaises(
            exc.ClientException, self.api.object_create,
            self.account, name, obj_name=name, version=obj['version'],
            data='data', policy='SINGLE', change_policy=True)

    def test_change_policy_without_version(self):
        name = random_str(32)
        self._create(name)

        self.api.object_create(self.account, name, data='data', obj_name=name)
        self.assertRaises(
            exc.NoSuchContainer, self.api.object_create,
            self.account, name, data='data', obj_name=name,
            policy='SINGLE', change_policy=True)

    def test_change_policy_with_unknow_version(self):
        name = random_str(32)
        self._create(name)

        self.api.object_create(self.account, name, data='data', obj_name=name)
        self.assertRaises(
            exc.NoSuchContainer, self.api.object_create,
            self.account, name, obj_name=name, version='12344567890',
            data='data', policy='SINGLE', change_policy=True)

    def test_change_policy_with_unknow_object(self):
        name = random_str(32)
        self._create(name)

        self.assertRaises(
            exc.NoSuchContainer, self.api.object_create,
            self.account, name, obj_name=name, version='12344567890',
            data='data', policy='SINGLE', change_policy=True)

    def test_change_policy_with_unknow_container(self):
        name = random_str(32)

        self.assertRaises(
            exc.NoSuchContainer, self.api.object_create,
            self.account, name, obj_name=name, version='12344567890',
            data='data', policy='SINGLE', change_policy=True)

    def test_change_policy_with_different_data(self):
        name = random_str(32)
        self._create(name)

        self.api.object_create(self.account, name, obj_name=name, data='data')
        obj = self.api.object_get_properties(self.account, name, name)
        self.assertRaises(
            exc.ClientException, self.api.object_create,
            self.account, name, obj_name=name, version=obj['version'],
            data='test', policy='SINGLE', change_policy=True)


class TestObjectList(ObjectStorageApiTestBase):

    def setUp(self):
        super(TestObjectList, self).setUp()
        self.cname = random_str(16)

    def tearDown(self):
        super(TestObjectList, self).tearDown()

    def _upload_empty(self, *objs, **kwargs):
        super(TestObjectList, self)._upload_empty(self.cname, *objs, **kwargs)

    def test_object_list(self):
        objects = ['a', 'b', 'c']
        self._upload_empty(*objects)
        res = self.api.object_list(self.account, self.cname)
        self.assertIn('objects', res)
        self.assertIn('prefixes', res)
        self.assertIn('truncated', res)
        self.assertListEqual(objects, [x['name'] for x in res['objects']])
        self.assertFalse(res['prefixes'])
        self.assertFalse(res['truncated'])

    def test_object_list_limit(self):
        objects = ['a', 'b', 'c']
        self._upload_empty(*objects)
        res = self.api.object_list(self.account, self.cname, limit=2)
        self.assertIn('objects', res)
        self.assertIn('prefixes', res)
        self.assertIn('truncated', res)
        self.assertIn('next_marker', res)
        self.assertListEqual(objects[:2], [x['name'] for x in res['objects']])
        self.assertFalse(res['prefixes'])
        self.assertTrue(res['truncated'])

        res = self.api.object_list(self.account, self.cname, limit=2,
                                   marker=res['next_marker'])
        self.assertIn('objects', res)
        self.assertIn('prefixes', res)
        self.assertIn('truncated', res)
        self.assertListEqual(objects[2:], [x['name'] for x in res['objects']])
        self.assertFalse(res['prefixes'])
        self.assertFalse(res['truncated'])

    def test_object_list_marker(self):
        objects = ['a', 'b', 'c']
        self._upload_empty(*objects)
        res = self.api.object_list(self.account, self.cname, marker='a')
        self.assertIn('objects', res)
        self.assertIn('prefixes', res)
        self.assertIn('truncated', res)
        self.assertListEqual(objects[1:], [x['name'] for x in res['objects']])
        self.assertFalse(res['prefixes'])
        self.assertFalse(res['truncated'])

    def test_object_list_delimiter(self):
        objects = ['1/a', '1/b', '2/c']
        self._upload_empty(*objects)
        res = self.api.object_list(self.account, self.cname, delimiter='/')
        self.assertIn('objects', res)
        self.assertIn('prefixes', res)
        self.assertIn('truncated', res)
        self.assertFalse(res['objects'])
        self.assertListEqual(['1/', '2/'], res['prefixes'])
        self.assertFalse(res['truncated'])

        self._upload_empty('a')
        res = self.api.object_list(self.account, self.cname, delimiter='/')
        self.assertIn('objects', res)
        self.assertIn('prefixes', res)
        self.assertIn('truncated', res)
        self.assertListEqual(['a'], [x['name'] for x in res['objects']])
        self.assertListEqual(['1/', '2/'], res['prefixes'])
        self.assertFalse(res['truncated'])

    def test_object_list_delimiter_limit_marker(self):
        objects = ['1/a', '1/b', '1/c', '2/d', '2/e']
        self._upload_empty(*objects)
        res = self.api.object_list(self.account, self.cname,
                                   delimiter='/', limit=1)
        self.assertIn('objects', res)
        self.assertIn('prefixes', res)
        self.assertIn('truncated', res)
        self.assertFalse(res['objects'])
        self.assertListEqual(['1/'], res['prefixes'])
        self.assertTrue(res['truncated'])

        res = self.api.object_list(self.account, self.cname,
                                   delimiter='/', limit=1,
                                   marker=res['next_marker'])
        self.assertIn('objects', res)
        self.assertIn('prefixes', res)
        self.assertIn('truncated', res)
        self.assertFalse(res['objects'])
        self.assertListEqual(['2/'], res['prefixes'])

        res = self.api.object_list(self.account, self.cname,
                                   delimiter='/', limit=1,
                                   marker='1/')
        self.assertIn('objects', res)
        self.assertIn('prefixes', res)
        self.assertIn('truncated', res)
        self.assertFalse(res['objects'])
        self.assertListEqual(['2/'], res['prefixes'])

    def test_depaginate_object_list_with_service_busy(self):
        container = random_str(32)

        object_names = list()
        for i in range(8):
            _, _, _, meta = self.api.object_create_ext(
                self.account, container, data="depaginate",
                obj_name="depaginate-"+str(i))
            object_names.append(meta['name'])

        def my_object_list(*args, **kwargs):
            my_object_list.i += 1
            if i % 2 == 0:
                raise exc.ServiceBusy()
            return self.api.object_list(*args, **kwargs)
        my_object_list.i = -1

        obj_gen = depaginate(
            my_object_list,
            listing_key=lambda x: x['objects'],
            marker_key=lambda x: x.get('next_marker'),
            truncated_key=lambda x: x['truncated'],
            account=self.account, container=container, attempts=2, limit=2)
        self.assertListEqual(object_names, [obj['name'] for obj in obj_gen])

    def test_object_create_ext(self):
        name = random_str(32)
        self._create(name)
        _, size, _, metadata = self.api.object_create_ext(
            self.account, name, data="data", obj_name=name)
        self.assertEqual(metadata['ns'], self.ns)
        self.assertIn('version', metadata)

        props = self.api.object_get_properties(self.account, name, name)
        self.assertEqual(metadata['version'], props['version'])
        self.assertEqual(int(props['length']), size)


class TestObjectStorageApiUsingCache(ObjectStorageApiTestBase):

    def setUp(self):
        super(TestObjectStorageApiUsingCache, self).setUp()
        self.cache = dict()
        self.api = ObjectStorageApi(self.ns, endpoint=self.uri,
                                    cache=self.cache)

        self.container = random_str(8)
        self.path = random_str(8)
        self.api.object_create(self.account, self.container,
                               obj_name=self.path, data='cache')
        self.created.append((self.container, self.path))
        self.assertEqual(0, len(self.cache))

        self.api.container._direct_request = Mock(
            side_effect=self.api.container._direct_request)

    def tearDown(self):
        super(TestObjectStorageApiUsingCache, self).tearDown()
        self.assertEqual(0, len(self.cache))

    def test_object_properties(self):
        expected_obj_meta = self.api.object_get_properties(
            self.account, self.container, self.path)
        self.assertIsNotNone(expected_obj_meta)
        expected_obj_meta = expected_obj_meta.copy()
        self.assertEqual(1, self.api.container._direct_request.call_count)
        self.assertEqual(1, len(self.cache))

        obj_meta = self.api.object_get_properties(
            self.account, self.container, self.path)
        self.assertDictEqual(expected_obj_meta, obj_meta)
        self.assertEqual(1, self.api.container._direct_request.call_count)
        self.assertEqual(1, len(self.cache))

        properties = {'test1': '1', 'test2': '2'}
        self.api.object_set_properties(
            self.account, self.container, self.path, properties)
        self.assertEqual(2, self.api.container._direct_request.call_count)
        self.assertEqual(0, len(self.cache))

        expected_obj_meta['properties'] = properties
        obj_meta = self.api.object_get_properties(
            self.account, self.container, self.path)
        self.assertDictEqual(expected_obj_meta, obj_meta)
        self.assertEqual(3, self.api.container._direct_request.call_count)
        self.assertEqual(1, len(self.cache))

        obj_meta = self.api.object_get_properties(
            self.account, self.container, self.path)
        self.assertDictEqual(expected_obj_meta, obj_meta)
        self.assertEqual(3, self.api.container._direct_request.call_count)
        self.assertEqual(1, len(self.cache))

        self.api.object_del_properties(
            self.account, self.container, self.path, properties.keys())
        self.assertEqual(4, self.api.container._direct_request.call_count)
        self.assertEqual(0, len(self.cache))

        expected_obj_meta['properties'] = dict()
        obj_meta = self.api.object_get_properties(
            self.account, self.container, self.path)
        self.assertDictEqual(expected_obj_meta, obj_meta)
        self.assertEqual(5, self.api.container._direct_request.call_count)
        self.assertEqual(1, len(self.cache))

        obj_meta = self.api.object_get_properties(
            self.account, self.container, self.path)
        self.assertDictEqual(expected_obj_meta, obj_meta)
        self.assertEqual(5, self.api.container._direct_request.call_count)
        self.assertEqual(1, len(self.cache))

    def test_object_locate(self):
        properties = {'test1': '1', 'test2': '2'}
        self.api.object_set_properties(
            self.account, self.container, self.path, properties)
        self.assertEqual(1, self.api.container._direct_request.call_count)
        self.assertEqual(0, len(self.cache))

        expected_obj_meta, expected_chunks = self.api.object_locate(
            self.account, self.container, self.path, properties=False)
        self.assertIsNotNone(expected_obj_meta)
        self.assertIsNotNone(expected_chunks)
        expected_obj_meta = expected_obj_meta.copy()
        expected_chunks = copy.deepcopy(expected_chunks)
        self.assertEqual(2, self.api.container._direct_request.call_count)
        self.assertEqual(1, len(self.cache))

        obj_meta, chunks = self.api.object_locate(
            self.account, self.container, self.path, properties=False)
        self.assertDictEqual(expected_obj_meta, obj_meta)
        self.assertListEqual(expected_chunks, chunks)
        self.assertEqual(2, self.api.container._direct_request.call_count)
        self.assertEqual(1, len(self.cache))

        expected_obj_meta['properties'] = properties
        obj_meta, chunks = self.api.object_locate(
            self.account, self.container, self.path, properties=True)
        self.assertDictEqual(expected_obj_meta, obj_meta)
        self.assertListEqual(expected_chunks, chunks)
        self.assertEqual(3, self.api.container._direct_request.call_count)
        self.assertEqual(1, len(self.cache))

        obj_meta, chunks = self.api.object_locate(
            self.account, self.container, self.path, properties=True)
        self.assertDictEqual(expected_obj_meta, obj_meta)
        self.assertListEqual(expected_chunks, chunks)
        self.assertEqual(3, self.api.container._direct_request.call_count)
        self.assertEqual(1, len(self.cache))

        expected_obj_meta['properties'] = dict()
        obj_meta, chunks = self.api.object_locate(
            self.account, self.container, self.path, properties=False)
        self.assertDictEqual(expected_obj_meta, obj_meta)
        self.assertListEqual(expected_chunks, chunks)
        self.assertEqual(3, self.api.container._direct_request.call_count)
        self.assertEqual(1, len(self.cache))

        expected_obj_meta['properties'] = properties
        obj_meta = self.api.object_get_properties(
            self.account, self.container, self.path)
        self.assertDictEqual(expected_obj_meta, obj_meta)
        self.assertEqual(3, self.api.container._direct_request.call_count)
        self.assertEqual(1, len(self.cache))

    def test_object_fetch(self):
        expected_obj_meta, stream = self.api.object_fetch(
            self.account, self.container, self.path)
        self.assertIsNotNone(expected_obj_meta)
        data = b''
        for chunk in stream:
            data += chunk
        self.assertEqual('cache', data)
        self.assertEqual(1, self.api.container._direct_request.call_count)
        self.assertEqual(1, len(self.cache))

        obj_meta, stream = self.api.object_fetch(
            self.account, self.container, self.path)
        self.assertDictEqual(expected_obj_meta, obj_meta)
        data = b''
        for chunk in stream:
            data += chunk
        self.assertEqual('cache', data)
        self.assertEqual(1, self.api.container._direct_request.call_count)
        self.assertEqual(1, len(self.cache))

        # Make the cache invalid
        self.api.object_delete(
            self.account, self.container, self.path, cache=None)
        self.assertEqual(2, self.api.container._direct_request.call_count)
        self.assertEqual(1, len(self.cache))
        self.wait_for_event(
            'oio-preserved', types=[EventTypes.CONTENT_DELETED])

        obj_meta, stream = self.api.object_fetch(
            self.account, self.container, self.path)
        self.assertDictEqual(expected_obj_meta, obj_meta)
        try:
            data = b''
            for chunk in stream:
                data += chunk
            self.fail('This should not happen with the deleted chunks')
        except exc.UnrecoverableContent:
            pass
        self.assertEqual(2, self.api.container._direct_request.call_count)
        self.assertEqual(0, len(self.cache))

        self.assertRaises(
            exc.NoSuchObject, self.api.object_fetch,
            self.account, self.container, self.path)
        self.assertEqual(3, self.api.container._direct_request.call_count)
        self.assertEqual(0, len(self.cache))<|MERGE_RESOLUTION|>--- conflicted
+++ resolved
@@ -1409,14 +1409,9 @@
             _, chunks_copies = self.api.object_locate(self.account, snapshot,
                                                       test_object % i)
 
-<<<<<<< HEAD
             zipped = zip(sorted(chunks, key=lambda x: x['pos']),
                          sorted(chunks_copies, key=lambda x: x['pos']))
-            for chunk, copy in zipped:
-=======
-            for chunk, chunk_copy in zip(sorted(chunks),
-                                         sorted(chunks_copies)):
->>>>>>> f93e875b
+            for chunk, chunk_copy in zipped:
                 # check that every chunk is different from the target
                 self.assertNotEqual(chunk['url'], chunk_copy['url'])
 
