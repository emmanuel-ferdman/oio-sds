--- conflicted
+++ resolved
@@ -523,14 +523,9 @@
 		return FILTER_KO;
 	}
 
-<<<<<<< HEAD
-	GSList *alias_beans = g_slist_append(NULL, alias);
-	_m2b_notify_beans(m2b->notifier_content_updated, url, alias_beans, "content.update", FALSE);
-	g_slist_free_full(alias_beans, _bean_clean);
-=======
-	_m2b_notify_beans(m2b, url, modified, "content.update", FALSE);
+	_m2b_notify_beans(m2b->notifier_content_updated, url, modified,
+			"content.update", FALSE);
 	_bean_cleanl2(modified);
->>>>>>> bfc5026d
 	return FILTER_OK;
 }
 
@@ -585,8 +580,10 @@
 	if (!e) {
 		/* Notify only if we changed something. */
 		gint prop_count = g_slist_length(deleted) - 1;  // Do not count alias
-		if (prop_count > 0)
-			_m2b_notify_beans(m2b, url, deleted, "content.update", FALSE);
+		if (prop_count > 0) {
+			_m2b_notify_beans(m2b->notifier_content_updated, url, deleted,
+					"content.update", FALSE);
+		}
 		g_slist_free_full(deleted, _bean_clean);
 	}
 
@@ -597,14 +594,6 @@
 	} else {
 		return FILTER_OK;
 	}
-<<<<<<< HEAD
-
-	GSList *alias_beans = g_slist_append(NULL, alias);
-	_m2b_notify_beans(m2b->notifier_content_updated, url, alias_beans, "content.update", FALSE);
-	g_slist_free_full(alias_beans, _bean_clean);
-	return FILTER_OK;
-=======
->>>>>>> bfc5026d
 }
 
 static GError*
