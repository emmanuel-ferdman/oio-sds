--- conflicted
+++ resolved
@@ -37,7 +37,8 @@
 
     # common
     parser.add_argument('namespace', help="Namespace")
-<<<<<<< HEAD
+    parser.add_argument("--random-wait", type=int,
+                        help="Random wait (in microseconds)")
     parser.add_argument(
         '--rdir-fetch-limit', type=int,
         help='Maximum number of entries returned in each rdir response. '
@@ -69,49 +70,6 @@
         '--beanstalkd', metavar='IP:PORT',
         help='Listen to broken chunks events from a beanstalkd tube '
              'instead of querying rdir.')
-=======
-    parser.add_argument('--volume',
-                        help="Id of the volume to rebuild (IP:PORT)")
-    parser.add_argument('--dry-run', action='store_true',
-                        help="Display actions but do nothing")
-    parser.add_argument('--rdir-fetch-limit', type=int,
-                        help="Maximum of entries returned in "
-                             "each rdir response (1000)")
-    parser.add_argument('--rdir-timeout', type=float,
-                        help="Timeout for rdir operations, in seconds (60.0)")
-    parser.add_argument('--rdir-shuffle-chunks', action='store_true',
-                        help="Shuffle chunks after fetching them from rdir. "
-                             "Allows to avoid rebuilding all chunks "
-                             "of the same container at the same time.")
-    parser.add_argument('--report-interval', type=int,
-                        help="Report interval in seconds (3600)")
-    parser.add_argument('--workers', type=int,
-                        help="Number of workers (1)")
-    parser.add_argument('--chunks-per-second', type=int,
-                        help="Max chunks per second per worker (30)")
-    parser.add_argument("--random-wait", type=int,
-                        help="Random wait (in microseconds)")
-    parser.add_argument('--allow-same-rawx', action='store_true',
-                        help="Allow rebuilding a chunk on the original rawx")
-    parser.add_argument('--allow-frozen-container', action='store_true',
-                        help="Allow rebuilding a chunk in a frozen container")
-    dft_help = "Try to delete faulty chunks after they have been rebuilt " \
-               "elsewhere. This option is useful if the chunks you are " \
-               "rebuilding are not actually missing but are corrupted."
-    parser.add_argument('--delete-faulty-chunks', action='store_true',
-                        help=dft_help)
-    ifile_help = "Read chunks from this file instead of rdir. " \
-                 "Each line should be formatted like " \
-                 "'container_id|content_id|short_chunk_id_or_position'."
-    parser.add_argument('--input-file', nargs='?',
-                        help=ifile_help)
-    beanstalkd_help = """Listen to broken chunks events from a beanstalkd tube
-                      instead of querying rdir. If --distributed is in use,
-                      listen to rebuilt chunk events from a beanstalkd tube."""
-    parser.add_argument('--beanstalkd',
-                        metavar='IP:PORT',
-                        help=beanstalkd_help)
->>>>>>> a94f9006
     parser.add_argument(
         '--beanstalkd-tube',
         help='The beanstalkd tube to use to listen. '
@@ -146,6 +104,9 @@
              'rebuilding are not actually missing but are corrupted. '
              '(default=%s)' % BlobRebuilder.DEFAULT_TRY_CHUNK_DELETE)
     parser.add_argument(
+        '--allow-frozen-container', action='store_true',
+        help="Allow rebuilding a chunk in a frozen container.")
+    parser.add_argument(
         '--allow-same-rawx', action='store_true',
         default=BlobRebuilder.DEFAULT_ALLOW_SAME_RAWX,
         help='Allow rebuilding a chunk on the original rawx. '
@@ -175,13 +136,10 @@
         raise ValueError('Missing rawx ID, input file or beanstalkd address')
 
     conf = {}
-<<<<<<< HEAD
     # common
-=======
+    conf['allow_frozen_container'] = args.allow_frozen_container
     conf['allow_same_rawx'] = args.allow_same_rawx
-    conf['allow_frozen_container'] = args.allow_frozen_container
     conf['dry_run'] = args.dry_run
->>>>>>> a94f9006
     conf['namespace'] = args.namespace
     conf['rdir_fetch_limit'] = args.rdir_fetch_limit
     if args.rdir_timeout is not None:
@@ -195,9 +153,7 @@
     # local
     conf['concurrency'] = args.concurrency
     conf['items_per_second'] = args.chunks_per_second
-    conf['dry_run'] = args.dry_run
     conf['try_chunk_delete'] = args.delete_faulty_chunks
-    conf['allow_same_rawx'] = args.allow_same_rawx
     # distributed
     conf['distributed_beanstalkd_worker_tube'] = args.distributed_tube
 
