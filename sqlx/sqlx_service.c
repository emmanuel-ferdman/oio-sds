/*
OpenIO SDS sqlx
Copyright (C) 2014 Worldine, original work as part of Redcurrant
Copyright (C) 2015-2016 OpenIO, as part of OpenIO Software Defined Storage

This program is free software: you can redistribute it and/or modify
it under the terms of the GNU Affero General Public License as
published by the Free Software Foundation, either version 3 of the
License, or (at your option) any later version.

This program is distributed in the hope that it will be useful,
but WITHOUT ANY WARRANTY; without even the implied warranty of
MERCHANTABILITY or FITNESS FOR A PARTICULAR PURPOSE.  See the
GNU Affero General Public License for more details.

You should have received a copy of the GNU Affero General Public License
along with this program.  If not, see <http://www.gnu.org/licenses/>.
*/

#include <stdlib.h>
#include <stddef.h>
#include <errno.h>
#include <string.h>
#include <malloc.h>
#include <sys/resource.h>

#include <metautils/lib/metautils.h>
#include <metautils/lib/server_variables.h>

#include <cluster/lib/gridcluster.h>
#include <events/oio_events_queue.h>
#include <events/oio_events_queue_zmq.h>
#include <events/oio_events_queue_beanstalkd.h>
#include <server/network_server.h>
#include <server/internals.h>
#include <server/transport_gridd.h>
#include <sqliterepo/sqlx_macros.h>
#include <sqliterepo/sqliterepo.h>
#include <sqliterepo/cache.h>
#include <sqliterepo/election.h>
#include <sqliterepo/synchro.h>
#include <sqliterepo/replication_dispatcher.h>
#include <sqliterepo/gridd_client_pool.h>
#include <sqliterepo/internals.h>
#include <resolver/hc_resolver.h>

#include <core/oiolb.h>

#include <glib.h>

#include "sqlx_service.h"

// common_main hooks
static struct grid_main_option_s * sqlx_service_get_options(void);
static const char * sqlx_service_usage(void);
static gboolean sqlx_service_configure(int argc, char **argv);
static void sqlx_service_action(void);
static void sqlx_service_set_defaults(void);
static void sqlx_service_specific_fini(void);
static void sqlx_service_specific_stop(void);

// Periodic tasks & thread's workers
static void _task_malloc_trim(gpointer p);
static void _task_expire_bases(gpointer p);
static void _task_expire_resolver(gpointer p);
static void _task_react_elections(gpointer p);
static void _task_reload_nsinfo(gpointer p);
static void _task_reload_workers(gpointer p);

static gpointer _worker_queue (gpointer p);
static gpointer _worker_clients (gpointer p);

static const struct gridd_request_descr_s * _get_service_requests (void);

static GError* _reload_lb_world(
		struct oio_lb_world_s *lbw, struct oio_lb_s *lb);

// Static variables
static struct sqlx_service_s SRV = {{0}};
static struct replication_config_s replication_config = {0};
static struct grid_main_callbacks sqlx_service_callbacks =
{
	.options = sqlx_service_get_options,
	.action = sqlx_service_action,
	.set_defaults = sqlx_service_set_defaults,
	.specific_fini = sqlx_service_specific_fini,
	.configure = sqlx_service_configure,
	.usage = sqlx_service_usage,
	.specific_stop = sqlx_service_specific_stop,
};

static struct grid_main_option_s *custom_options = NULL;
static struct grid_main_option_s *all_options = NULL;
static struct grid_main_option_s common_options[] =
{
	{"Endpoint", OT_STRING, {.str = &SRV.url},
		"Bind to this IP:PORT couple instead of 0.0.0.0 and a random port"},
	{"Announce", OT_STRING, {.str = &SRV.announce},
		"Announce this IP:PORT couple instead of the TCP endpoint"},

	{"SysConfig", OT_BOOL, {.b = &SRV.config_system},
		"Load the system configuration and overload the central variables"},
	{"Config", OT_LIST, {.lst = &SRV.config_paths},
		"Load the given file and overload the central variables"},

	{"Replicate", OT_BOOL, {.b = &SRV.flag_replicable},
		"DO NOT USE THIS. This might disable the replication"},

	{"Sqlx.Sync.Repli", OT_UINT, {.u = &SRV.sync_mode_repli},
		"SYNC mode to be applied on replicated bases after open "
			"(0=NONE,1=NORMAL,2=FULL)"},
	{"Sqlx.Sync.Solo", OT_UINT, {.u = &SRV.sync_mode_solo},
		"SYNC mode to be applied on non-replicated bases after open "
			"(0=NONE,1=NORMAL,2=FULL)"},

	{"MaxBasesHard", OT_UINT, {.u = &SRV.cfg_max_bases_hard},
		"Absolute max number of cached bases. Won't ever be increased." },
	{"MaxBases", OT_UINT, {.u = &SRV.cfg_max_bases_soft},
		"Limits the number of concurrent open bases (0=automatic), bounded "
			"to MaxBasesHard naturally"	},

	{"MaxPassive", OT_UINT, {.u = &SRV.cfg_max_passive},
		"Limits the number of concurrent passive connections (0=automatic)" },
	{"MaxActive", OT_UINT, {.u = &SRV.cfg_max_active},
		"Limits the number of concurrent active connections (0=automatic)" },
	{"MaxWorkers", OT_UINT, {.u=&SRV.cfg_max_workers},
		"Limits the number of worker threads" },

	{"CacheEnabled", OT_BOOL, {.b = &SRV.flag_cached_bases},
		"If set, each base will be cached in a way it won't be accessed"
			" by several requests in the same time."},
	{"DeleteEnabled", OT_BOOL, {.b = &SRV.flag_delete_on},
		"If not set, prevents deleting database files from disk"},

	{NULL, 0, {.i=0}, NULL}
};

// repository hooks ------------------------------------------------------------

static const gchar *
_get_url(gpointer ctx)
{
	EXTRA_ASSERT(ctx != NULL);
	return PSRV(ctx)->announce->str;
}

static GError*
_get_version(gpointer ctx, const struct sqlx_name_s *n, GTree **result)
{
	EXTRA_ASSERT(ctx != NULL);
	return sqlx_repository_get_version2(PSRV(ctx)->repository, n, result);
}

// sqlite_service configuration steps ------------------------------------------

static gboolean
_configure_with_arguments(struct sqlx_service_s *ss, int argc, char **argv)
{
	// Sanity checks
	if (ss->sync_mode_solo > SQLX_SYNC_FULL) {
		GRID_WARN("Invalid SYNC mode for not-replicated bases");
		return FALSE;
	}
	if (ss->sync_mode_repli > SQLX_SYNC_FULL) {
		GRID_WARN("Invalid SYNC mode for replicated bases");
		return FALSE;
	}
	if (!ss->url) {
		GRID_WARN("No URL!");
		return FALSE;
	}
	if (!ss->announce) {
		ss->announce = g_string_new(ss->url->str);
		GRID_DEBUG("No announce set, using endpoint [%s]", ss->announce->str);
	}
	if (!metautils_url_valid_for_bind(ss->url->str)) {
		GRID_ERROR("Invalid URL as a endpoint [%s]", ss->url->str);
		return FALSE;
	}
	if (!metautils_url_valid_for_connect(ss->announce->str)) {
		GRID_ERROR("Invalid URL to be announced [%s]", ss->announce->str);
		return FALSE;
	}

	/* Positional argument: NS */

	if (argc < 2) {
		GRID_ERROR("Not enough options, see usage.");
		return FALSE;
	}
	gsize s = g_strlcpy(ss->ns_name, argv[0], sizeof(ss->ns_name));
	if (s >= sizeof(ss->ns_name)) {
		GRID_WARN("Namespace name too long (given=%"G_GSIZE_FORMAT" max=%u)",
				s, (unsigned int)sizeof(ss->ns_name));
		return FALSE;
	}
	GRID_DEBUG("NS configured to [%s]", ss->ns_name);

	/* Positional argument: VOLUME */

	s = g_strlcpy(ss->volume, argv[1], sizeof(ss->volume));
	if (s >= sizeof(ss->volume)) {
		GRID_WARN("Volume name too long (given=%"G_GSIZE_FORMAT" max=%u)",
				s, (unsigned int) sizeof(ss->volume));
		return FALSE;
	}
	GRID_DEBUG("Volume configured to [%s]", ss->volume);

	/* Before loading what remains, first populate the central configuration
	 * facility. This is a pure side effect but the value might have an impact
	 * even on the structure creations. */

	/* TODO(jfs): deduplicate this with its copy in proxy/metacd_http.c */
	struct oio_cfg_handle_s *ns_conf = oio_cfg_cache_create(30 * G_TIME_SPAN_SECOND);
	oio_cfg_set_handle(ns_conf);
	if (SRV.config_system)
		oio_var_value_all_with_config(ns_conf, ss->ns_name);
	ns_conf = NULL; /* value now global */

	for (GSList *l = SRV.config_paths; l ; l = l->next) {
		if (!l->data)
			continue;
		struct oio_cfg_handle_s *cfg =
			oio_cfg_cache_create_fragment(l->data);
		oio_var_value_all_with_config(cfg, ss->ns_name);
		oio_cfg_handle_clean(cfg);
	}

	/* Load the ZK url.
	 * We first look for an URL common to all the services, and we will maybe
	 * override it with a value specific for the file. */
	ss->zk_url = oio_cfg_get_value(ss->ns_name, OIO_CFG_ZOOKEEPER);

	do {
		gchar k[sizeof(OIO_CFG_ZOOKEEPER)+2+LIMIT_LENGTH_SRVTYPE];
		g_snprintf(k, sizeof(k), "%s.%s", OIO_CFG_ZOOKEEPER, ss->service_config->srvtype);
		gchar *str = oio_cfg_get_value(ss->ns_name, k);
		if (str)
			GRID_NOTICE("ZK [%s] <- [%s] (at %s)", ss->zk_url, str, k);
		else
			GRID_DEBUG("ZK [%s] (nothing at %s)", ss->zk_url, k);
		if (str) oio_str_reuse(&ss->zk_url, str);
	} while (0);

<<<<<<< HEAD
=======
	/* Check if UDP is allowed for servers in the /etc/oio/sds.conf files */
	gchar *str_udp_allowed = oio_cfg_get_value (ss->ns_name, OIO_CFG_UDP_ALLOWED);
	if (str_udp_allowed) {
		udp_allowed = oio_str_parse_bool(str_udp_allowed, FALSE);
		g_free(str_udp_allowed);
	}
	GRID_NOTICE("UDP %s", udp_allowed ? "allowed" : "forbidden");

	/* Check if TCP_FASTOPEN is allowed */
	gchar *str_tcp_fastopen = oio_cfg_get_value (ss->ns_name, OIO_CFG_TFO_ALLOWED);
	if (str_tcp_fastopen) {
		oio_allow_tcp_fastopen = oio_str_parse_bool(str_tcp_fastopen, FALSE);
		g_free(str_tcp_fastopen);
	}
	GRID_NOTICE("TCP_FASTOPEN %s", oio_allow_tcp_fastopen ? "allowed" : "forbidden");

	/* Check if the logging of outgoing requests has been activated */
	gchar *str_log_out = oio_cfg_get_value(ss->ns_name, OIO_CFG_LOG_OUTGOING);
	if (str_log_out) {
		oio_log_outgoing = oio_str_parse_bool(str_log_out, FALSE);
		g_free(str_log_out);
	}
	if (oio_log_outgoing)
		GRID_NOTICE("Outgoing requests log [ON]");

>>>>>>> 126ef6dd
	return TRUE;
}

static gboolean
_configure_limits(struct sqlx_service_s *ss)
{
	guint newval = 0, max = 0, total = 0, available = 0, min = 0;
	struct rlimit limit = {0, 0};
#define CONFIGURE_LIMIT(cfg,real) do { \
	max = MIN(max, available); \
	newval = (cfg > 0 && cfg < max) ? cfg : max; \
	newval = newval > min? newval : min; \
	real = newval; \
	available -= real; \
} while (0)

	if (0 != getrlimit(RLIMIT_NOFILE, &limit)) {
		GRID_ERROR("Max file descriptor unknown: getrlimit error "
				"(errno=%d) %s", errno, strerror(errno));
		return FALSE;
	}
	if (limit.rlim_cur < 64) {
		GRID_ERROR("Not enough file descriptors allowed [%lu], "
				"minimum 64 required", (unsigned long) limit.rlim_cur);
		return FALSE;
	}

	// We keep 20 FDs for unexpected cases (sqlite sometimes uses
	// temporary files, even when we ask for memory journals).
	total = (limit.rlim_cur - 20);
	// If user sets outstanding values for the first 2 parameters,
	// there is still 2% available for the 3rd.
	max = total * 49 / 100;
	// Hardcoded in sqlx_repository_configure_maxbases()
	min = 4;

	available = total;

	/* max_bases cannot be changed at runtime, so we set it first and
	 * clamp the other limits accordingly.
	 * For backward compatibility purposes, we configure the SOFT limit
	 * instead of the hard one, when only "MaxBases" is set, and we deduce
	 * the HARD limit. This is the limit the users will see in action, but
	 * with a room for expansion though.
	 */
	CONFIGURE_LIMIT(
			(ss->cfg_max_bases_soft > 0?
				ss->cfg_max_bases_soft : SQLX_MAX_BASES_PERCENT(total)),
			ss->max_bases_soft);
	ss->max_bases_hard = ss->cfg_max_bases_hard > 0 ?
				ss->cfg_max_bases_hard : sqliterepo_repo_max_bases;

	// max_passive > max_active permits answering to clients while
	// managing internal procedures (elections, replications...).
	CONFIGURE_LIMIT(
			(ss->cfg_max_passive > 0?
				ss->cfg_max_passive : SQLX_MAX_PASSIVE_PERCENT(total)),
			ss->max_passive);
	CONFIGURE_LIMIT(
			(ss->cfg_max_active > 0?
				ss->cfg_max_active : SQLX_MAX_ACTIVE_PERCENT(total)),
			ss->max_active);

	GRID_INFO("Limits set to ACTIVES[%u] PASSIVES[%u] BASES[%u/%u] "
			"fd=%u/%u",
			ss->max_active, ss->max_passive,
			ss->max_bases_soft, ss->max_bases_hard,
			ss->max_active + ss->max_passive + ss->max_bases_soft,
			(guint)limit.rlim_cur);

	return TRUE;
#undef CONFIGURE_LIMIT
}

static gboolean
_init_configless_structures(struct sqlx_service_s *ss)
{
	if (!(ss->lb_world = oio_lb_local__create_world())
			|| !(ss->lb = oio_lb__create())
			|| !(ss->server = network_server_init())
			|| !(ss->dispatcher = transport_gridd_build_empty_dispatcher())
			|| !(ss->clients_pool = gridd_client_pool_create())
			|| !(ss->clients_factory = gridd_client_factory_create())
			|| !(ss->resolver = hc_resolver_create())
			|| !(ss->gtq_admin = grid_task_queue_create("admin"))
			|| !(ss->gtq_reload = grid_task_queue_create("reload"))) {
		GRID_WARN("SERVICE init error: memory allocation failure");
		return FALSE;
	}

	return TRUE;
}

static gboolean
_configure_peering (struct sqlx_service_s *ss)
{
	ss->peering = sqlx_peering_factory__create_direct
		(ss->clients_pool, ss->clients_factory);
	return TRUE;
}

static gboolean
_configure_synchronism(struct sqlx_service_s *ss)
{
	if (!ss->zk_url) {
		GRID_NOTICE("SYNC off (no zookeeper)");
		return TRUE;
	}

	ss->sync = sqlx_sync_create(ss->zk_url);
	if (!ss->sync)
		return FALSE;

	gchar *realprefix = g_strdup_printf("/hc/ns/%s/%s", ss->ns_name,
			ss->service_config->zk_prefix);
	sqlx_sync_set_prefix(ss->sync, realprefix);
	g_free(realprefix);

	sqlx_sync_set_hash(ss->sync, ss->service_config->zk_hash_width,
			ss->service_config->zk_hash_depth);

	GError *err = sqlx_sync_open(ss->sync);
	if (err != NULL) {
		GRID_WARN("SYNC init error: (%d) %s", err->code, err->message);
		g_clear_error(&err);
		return FALSE;
	}

	return TRUE;
}

static gchar **
filter_services(struct sqlx_service_s *ss, gchar **s, const gchar *type)
{
	gboolean matched = FALSE;
	GPtrArray *tmp = g_ptr_array_new();
	for (; *s ;s++) {
		struct meta1_service_url_s *u = meta1_unpack_url(*s);
		gboolean srvtype_matched;
		gchar *host;
		if (u) {
			srvtype_matched = !strcmp(type, u->srvtype);
			host = u->host;
		} else {
			srvtype_matched = TRUE;
			host = *s;
		}
		if (srvtype_matched) {
			if (!g_ascii_strcasecmp(host, ss->url->str))
				matched = TRUE;
			else
				g_ptr_array_add(tmp, g_strdup(host));
		}
		meta1_service_url_clean(u);
	}

	gchar **out = (gchar**)metautils_gpa_to_array (tmp, TRUE);
	if (matched)
		return out;
	g_strfreev (out);
	return NULL;
}

static gchar **
filter_services_and_clean(struct sqlx_service_s *ss,
		gchar **src, const gchar *type)
{
	if (!src)
		return NULL;
	gchar **result = filter_services(ss, src, type);
	g_strfreev(src);
	return result;
}

GError *
sqlx_service_resolve_peers(struct sqlx_service_s *ss,
		const struct sqlx_name_s *n, gboolean nocache, gchar ***result)
{
	EXTRA_ASSERT(ss != NULL);
	EXTRA_ASSERT(result != NULL);

	gint retry = TRUE;
	GError *err = NULL;

	gint64 seq = 1;
	struct oio_url_s *u = oio_url_empty ();
	oio_url_set(u, OIOURL_NS, ss->ns_name);
	if (!sqlx_name_extract(n, u, ss->service_config->srvtype, &seq)) {
		oio_url_pclean (&u);
		return BADREQ("Invalid type name: '%s'", n->type);
	}

label_retry:
	if (nocache) {
		hc_decache_reference_service(ss->resolver, u, n->type);
	}

	err = hc_resolve_reference_service(ss->resolver, u, n->type, result);

	if (err) {
		if (retry && err->code == CODE_RANGE_NOTFOUND) {
			// We may have asked the wrong meta1
			hc_decache_reference(ss->resolver, u);
			retry = FALSE;
			goto label_retry;
		}
		g_prefix_error(&err, "Peer resolution error: ");
	}

	oio_url_clean(u);
	return err;
}

// TODO: replace `nocache` by flags
static GError *
_get_peers_wrapper(struct sqlx_service_s *ss, const struct sqlx_name_s *name,
		gboolean nocache, gchar ***result)
{
	EXTRA_ASSERT(ss != NULL);
	EXTRA_ASSERT(result != NULL);

	gchar **peers = NULL;
	GError *err = NULL;

	// Try to read peers from the database
	if (!nocache) {
		err = sqlx_repository_get_peers2(ss->repository, name, &peers);
		if (err) {
			GRID_INFO("Failed to get_peers() from local database: (%d) %s",
					err->code, err->message);
			g_clear_error(&err);
		}
	}

label_retry:
	// Try to read peers from the upper-level service
	if (!peers) {
		err = ss->service_config->get_peers(ss, name, nocache, &peers);
	}

	if (!err) {
		*result = filter_services_and_clean(ss, peers, name->type);
		if (!*result) {
			// If cache was enabled, we can retry without cache
			if (!nocache) {
				nocache = TRUE;
				goto label_retry;
			} else {
				err = NEWERROR(CODE_CONTAINER_NOTFOUND, "Base not managed");
			}
		}
	} else if (err->code == CODE_RANGE_NOTFOUND && !nocache) {
		// We may have asked the wrong upper-level service
		// TODO: call hc_decache_reference(ss->resolver, url);
		// and remove the retry loop from meta2
		nocache = TRUE;
		goto label_retry;
	}

	return err;
}

static gboolean
_configure_replication(struct sqlx_service_s *ss)
{
	GRID_DEBUG("Got zookeeper URL [%s]", ss->zk_url);
	replication_config.mode = (ss->flag_replicable && ss->zk_url != NULL)
		? ELECTION_MODE_QUORUM : ELECTION_MODE_NONE;
	replication_config.ctx = ss;
	replication_config.get_local_url = _get_url;
	replication_config.get_version = _get_version;
	replication_config.get_peers = (GError* (*)(gpointer,
			const struct sqlx_name_s*, gboolean, gchar ***))
			_get_peers_wrapper;

	GError *err = election_manager_create(&replication_config,
			&ss->election_manager);
	if (err != NULL) {
		GRID_WARN("Replication init failure: (%d) %s",
				err->code, err->message);
		g_clear_error(&err);
		return FALSE;
	}

	election_manager_dump_delays();
	return TRUE;
}

static gboolean
_configure_backend(struct sqlx_service_s *ss)
{
	struct sqlx_repo_config_s repository_config = {0};
	repository_config.flags = 0;
	repository_config.flags |= ss->flag_delete_on ? SQLX_REPO_DELETEON : 0;
	repository_config.flags |= ss->flag_cached_bases ? 0 : SQLX_REPO_NOCACHE;
	repository_config.flags |= ss->flag_autocreate ? SQLX_REPO_AUTOCREATE : 0;
	repository_config.sync_solo = ss->sync_mode_solo;
	repository_config.sync_repli = ss->sync_mode_repli;

	repository_config.max_bases = ss->max_bases_hard;

	GError *err = sqlx_repository_init(ss->volume, &repository_config,
			&ss->repository);
	if (err) {
		GRID_ERROR("SQLX repository init failure : (%d) %s",
				err->code, err->message);
		g_clear_error(&err);
		return FALSE;
	}

	sqlx_repository_configure_maxbases(SRV.repository, SRV.max_bases_soft);

	err = sqlx_repository_configure_type(ss->repository,
			ss->service_config->srvtype, ss->service_config->schema);

	if (err) {
		GRID_ERROR("SQLX schema init failure : (%d) %s", err->code, err->message);
		g_clear_error(&err);
		return FALSE;
	}

	sqlx_repository_configure_hash (ss->repository,
			ss->service_config->repo_hash_width,
			ss->service_config->repo_hash_depth);

	GRID_TRACE("SQLX repository initiated");
	return TRUE;
}

static gboolean
_configure_tasks(struct sqlx_service_s *ss)
{
	grid_task_queue_register(ss->gtq_reload, 5, _task_reload_nsinfo, NULL, ss);
	grid_task_queue_register(ss->gtq_reload, 5, _task_reload_workers, NULL, ss);

	grid_task_queue_register(ss->gtq_admin, 1, _task_expire_bases, NULL, ss);
	grid_task_queue_register(ss->gtq_admin, 1, _task_expire_resolver, NULL, ss);
	grid_task_queue_register(ss->gtq_admin, 1, _task_react_elections, NULL, ss);
	grid_task_queue_register(ss->gtq_admin, 3600, _task_malloc_trim, NULL, ss);

	return TRUE;
}

static gboolean
_configure_events_queue (struct sqlx_service_s *ss)
{
	if (ss->flag_no_event) {
		GRID_DEBUG("Events queue disabled, the service disabled it");
		return TRUE;
	}

	gchar *url =  oio_cfg_get_eventagent (SRV.ns_name);
	STRING_STACKIFY (url);

	if (!url) {
		GRID_DEBUG("Events queue disabled, no URL configured");
		return TRUE;
	}

	GError *err = oio_events_queue_factory__create(url, &ss->events_queue);

	if (!ss->events_queue) {
		GRID_WARN("Events queue creation failure: (%d) %s", err->code, err->message);
		return FALSE;
	}

	GRID_INFO("Event queue ready, connected to [%s]", url);
	return TRUE;
}

static gboolean
_configure_network(struct sqlx_service_s *ss)
{
	transport_gridd_dispatcher_add_requests(ss->dispatcher,
			sqlx_repli_gridd_get_requests(), ss->repository);
	transport_gridd_dispatcher_add_requests(ss->dispatcher,
			_get_service_requests(), ss);
	return TRUE;
}

// common_main hooks -----------------------------------------------------------

static void
_action_report_error(GError *err, const gchar *msg)
{
	GRID_ERROR("%s : (%d) %s", msg, !err?0:err->code, !err?"":err->message);
	if (err)
		g_clear_error(&err);
	grid_main_stop();
	return;
}

static void
sqlx_service_action(void)
{
	GError *err = NULL;

	if (oio_client_cache_errors)
		GRID_NOTICE("Faulty peers avoidance: ENABLED");

	if (!SRV.flag_nolock) {
		err = volume_service_lock (SRV.volume, SRV.service_config->srvtype,
				SRV.announce->str, SRV.ns_name);
		if (err)
			return _action_report_error(err, "Volume lock failed");
	}

	oio_server_volume = SRV.volume;

	gridd_client_pool_set_max(SRV.clients_pool, SRV.max_active);
	network_server_set_maxcnx(SRV.server, SRV.max_passive);

	election_manager_set_peering(SRV.election_manager, SRV.peering);
	if (SRV.sync)
		election_manager_set_sync(SRV.election_manager, SRV.sync);
	sqlx_repository_set_elections(SRV.repository, SRV.election_manager);

	grid_task_queue_fire(SRV.gtq_reload);
	grid_task_queue_fire(SRV.gtq_admin);
	GRID_DEBUG("All tasks now fired once");

	/* Start the administrative threads */
	SRV.thread_admin = grid_task_queue_run(SRV.gtq_admin, &err);
	if (!SRV.thread_admin)
		return _action_report_error(err, "Failed to start the ADMIN thread");

	SRV.thread_reload = grid_task_queue_run(SRV.gtq_reload, &err);
	if (!SRV.thread_reload)
		return _action_report_error(err, "Failed to start the RELOAD thread");

	SRV.thread_client = g_thread_try_new("clients", _worker_clients, &SRV, &err);
	if (!SRV.thread_client)
		return _action_report_error(err, "Failed to start the CLIENT thread");

	if (SRV.events_queue) {
		SRV.thread_queue = g_thread_try_new("queue", _worker_queue, &SRV, &err);
		if (!SRV.thread_queue)
			return _action_report_error(err, "Failed to start the QUEUE thread");
	}

	/* open all the sockets */
	if (!grid_main_is_running())
		return;
	network_server_allow_udp(SRV.server);
	grid_daemon_bind_host(SRV.server, SRV.url->str, SRV.dispatcher);
	err = network_server_open_servers(SRV.server);
	if (NULL != err)
		return _action_report_error(err, "GRIDD bind failure");
	if (!grid_main_is_running())
		return;

	if (oio_udp_allowed) {
		int fd_udp = network_server_first_udp(SRV.server);
		GRID_DEBUG("UDP socket fd=%d", fd_udp);
		sqlx_peering_direct__set_udp(SRV.peering, fd_udp);
	}

	/* SERVER/GRIDD main run loop */
	if (NULL != (err = network_server_run(SRV.server)))
		return _action_report_error(err, "GRIDD run failure");
}

static void
sqlx_service_specific_stop(void)
{
	if (SRV.server)
		network_server_stop(SRV.server);

	if (SRV.gtq_admin)
		grid_task_queue_stop(SRV.gtq_admin);
	if (SRV.gtq_reload)
		grid_task_queue_stop(SRV.gtq_reload);
}

static gboolean
sqlx_service_configure(int argc, char **argv)
{
	return _configure_limits(&SRV)
		&& _init_configless_structures(&SRV)
		&& _configure_with_arguments(&SRV, argc, argv)
		/* NS now known! */
		&& _configure_synchronism(&SRV)
		&& _configure_peering(&SRV)
		&& _configure_replication(&SRV)
		&& _configure_backend(&SRV)
		&& _configure_tasks(&SRV)
		&& _configure_network(&SRV)
		&& _configure_events_queue(&SRV)
		&& (!SRV.service_config->post_config
				|| SRV.service_config->post_config(&SRV));
}

static void
sqlx_service_set_defaults(void)
{
	SRV.cfg_max_bases_soft = 0;
	SRV.cfg_max_bases_hard = sqliterepo_repo_max_bases;
	SRV.cfg_max_passive = 0;
	SRV.cfg_max_active = 0;
	SRV.cfg_max_workers = 200;
	SRV.flag_replicable = TRUE;
	SRV.flag_autocreate = TRUE;
	SRV.flag_delete_on = TRUE;
	SRV.flag_cached_bases = TRUE;

	SRV.sync_mode_solo = 1;
	SRV.sync_mode_repli = 0;

	if (SRV.service_config->set_defaults)
		SRV.service_config->set_defaults(&SRV);
}

static void
sqlx_service_specific_fini(void)
{
	// soft stop
	if (SRV.gtq_reload)
		grid_task_queue_stop(SRV.gtq_reload);
	if (SRV.gtq_admin)
		grid_task_queue_stop(SRV.gtq_admin);

	if (SRV.server) {
		network_server_close_servers(SRV.server);
	}

	if (SRV.thread_reload)
		g_thread_join(SRV.thread_reload);
	if (SRV.thread_admin)
		g_thread_join(SRV.thread_admin);
	if (SRV.thread_client)
		g_thread_join(SRV.thread_client);
	if (SRV.thread_queue)
		g_thread_join(SRV.thread_queue);

	if (SRV.repository) {
		sqlx_repository_stop(SRV.repository);
		struct sqlx_cache_s *cache = sqlx_repository_get_cache(SRV.repository);
		if (cache)
			sqlx_cache_expire(cache, G_MAXUINT, 0);
	}
	if (SRV.election_manager)
		election_manager_exit_all(SRV.election_manager,
				sqliterepo_server_exit_ttl, TRUE);
	if (SRV.sync)
		sqlx_sync_close(SRV.sync);
	if (SRV.peering)
		sqlx_peering__destroy(SRV.peering);

	// Stop the server AFTER cleaning all elections
	if (SRV.server)
		network_server_stop(SRV.server);

	// Cleanup
	if (SRV.gtq_admin) {
		grid_task_queue_destroy(SRV.gtq_admin);
		SRV.gtq_admin = NULL;
	}
	if (SRV.gtq_reload) {
		grid_task_queue_destroy(SRV.gtq_reload);
		SRV.gtq_reload = NULL;
	}

	if (SRV.server) {
		network_server_clean(SRV.server);
		SRV.server = NULL;
	}
	if (SRV.dispatcher) {
		gridd_request_dispatcher_clean(SRV.dispatcher);
		SRV.dispatcher = NULL;
	}
	if (SRV.repository) {
		sqlx_repository_clean(SRV.repository);
		SRV.repository = NULL;
	}
	if (SRV.resolver) {
		hc_resolver_destroy(SRV.resolver);
		SRV.resolver = NULL;
	}

	if (SRV.announce) {
		g_string_free(SRV.announce, TRUE);
		SRV.announce = NULL;
	}
	if (SRV.url) {
		g_string_free(SRV.url, TRUE);
		SRV.url = NULL;
	}
	if (SRV.zk_url)
		oio_str_clean(&SRV.zk_url);

	if (SRV.clients_pool) {
		gridd_client_pool_destroy (SRV.clients_pool);
		SRV.clients_pool = NULL;
	}

	// Must be freed after SRV.clients_pool
	if (SRV.election_manager) {
		election_manager_clean(SRV.election_manager);
		SRV.election_manager = NULL;
	}
	if (SRV.sync) {
		sqlx_sync_clear(SRV.sync);
		SRV.sync = NULL;
	}

	if (SRV.lb)
		oio_lb__clear(&SRV.lb);

	if (SRV.lb_world) {
		oio_lb_world__destroy(SRV.lb_world);
		SRV.lb_world = NULL;
	}

	if (SRV.events_queue) {
		oio_events_queue__destroy (SRV.events_queue);
		SRV.events_queue = NULL;
	}

	if (SRV.nsinfo) {
		namespace_info_free(SRV.nsinfo);
		SRV.nsinfo = NULL;
	}
	if (all_options) {
		g_free (all_options);
		all_options = NULL;
	}
}

static guint
_count_options (struct grid_main_option_s const * tab)
{
	guint count = 0;
	if (tab)
		for (; tab->name; ++tab, ++count)
			;
	return count;
}

void
sqlx_service_set_custom_options (struct grid_main_option_s *tab)
{
	custom_options = tab;
}

static struct grid_main_option_s *
sqlx_service_get_options(void)
{
	if (!all_options) {
		const guint count_common = _count_options (common_options);
		const guint count_custom = _count_options (custom_options);
		const guint count_total = count_custom + count_common;
		all_options = g_malloc0 (
				(1+count_total) * sizeof(struct grid_main_option_s));
		if (count_common)
			memcpy (all_options, common_options,
					count_common * sizeof(struct grid_main_option_s));
		if (count_custom)
			memcpy (all_options + count_common, custom_options,
					count_custom * sizeof(struct grid_main_option_s));
	}
	return all_options;
}

static const char *
sqlx_service_usage(void)
{
	return "NS VOLUME";
}

int
sqlite_service_main(int argc, char **argv,
		const struct sqlx_service_config_s *cfg)
{
	SRV.replication_config = &replication_config;
	SRV.service_config = cfg;
	int rc = grid_main(argc, argv, &sqlx_service_callbacks);
	return rc;
}

/* Tasks -------------------------------------------------------------------- */

static gboolean
_event_running (gboolean pending)
{
	(void) pending;
	return grid_main_is_running ();
}

static gpointer
_worker_queue (gpointer p)
{
	metautils_ignore_signals();
	struct sqlx_service_s *ss = PSRV(p);
	if (ss && ss->events_queue)
		oio_events_queue__run (ss->events_queue, _event_running);
	return p;
}

static gpointer
_worker_clients(gpointer p)
{
	metautils_ignore_signals();
	while (grid_main_is_running()) {
		GError *err = gridd_client_pool_round(PSRV(p)->clients_pool, 1);
		if (err != NULL) {
			GRID_ERROR("Clients error : (%d) %s", err->code, err->message);
			g_clear_error(&err);
			grid_main_stop();
		}
	}
	return p;
}

static void
_task_malloc_trim(gpointer p)
{
	(void) p;
	malloc_trim (malloc_trim_size_periodic);
}

static void
_task_expire_bases(gpointer p)
{
	if (!grid_main_is_running ())
		return;

	struct sqlx_cache_s *cache = sqlx_repository_get_cache(PSRV(p)->repository);
	if (cache != NULL) {
		guint count = sqlx_cache_expire(cache, 100, 500 * G_TIME_SPAN_MILLISECOND);
		if (count)
			GRID_DEBUG("Expired %u bases", count);
	}
}

static void
_task_expire_resolver(gpointer p)
{
	if (!grid_main_is_running ())
		return;

	guint count = hc_resolver_expire(PSRV(p)->resolver);
	if (count)
		GRID_DEBUG("Expired %u entries from the resolver cache", count);
}

static void
_task_react_elections(gpointer p)
{
	if (!grid_main_is_running ())
		return;
	if (!PSRV(p)->flag_replicable)
		return;

	gint64 t = oio_ext_monotonic_time();
	guint count = election_manager_play_timers (PSRV(p)->election_manager,
			sqliterepo_election_expire_max_per_round);
	t = t - oio_ext_monotonic_time();

	if (count || t > (500*G_TIME_SPAN_MILLISECOND)) {
		GRID_DEBUG("Reacted %u elections in %"G_GINT64_FORMAT"ms",
				count, t / G_TIME_SPAN_MILLISECOND);
	}
}

static void
_task_reload_nsinfo(gpointer p)
{
	if (!grid_main_is_running ())
		return;

	struct namespace_info_s *ni = NULL, *old = NULL;
	GError *err = conscience_get_namespace(PSRV(p)->ns_name, &ni);
	EXTRA_ASSERT ((err != NULL) ^ (ni != NULL));

	if (err) {
		GRID_WARN("NSINFO reload error [%s]: (%d) %s",
				PSRV(p)->ns_name, err->code, err->message);
		g_clear_error(&err);
	} else {
		old = PSRV(p)->nsinfo;
		PSRV(p)->nsinfo = ni;
		namespace_info_free(old);
	}
}

static void
_task_reload_workers(gpointer p)
{
	if (!grid_main_is_running ())
		return;
	if (!PSRV(p)->nsinfo)
		return;

	gint64 max_workers = namespace_info_get_srv_param_i64 (PSRV(p)->nsinfo,
			NULL, PSRV(p)->service_config->srvtype, "max_workers",
			SRV.cfg_max_workers);
	network_server_set_max_workers(PSRV(p)->server, (guint) max_workers);
}

static void
_reload_lb_service_types(struct oio_lb_world_s *lbw, struct oio_lb_s *lb,
		gchar **srvtypes, GPtrArray *tabsrv, GPtrArray *taberr)
{
	struct service_update_policies_s *pols = service_update_policies_create();
	gchar *pols_cfg = gridcluster_get_service_update_policy(SRV.nsinfo);
	service_update_reconfigure(pols, pols_cfg);
	g_free(pols_cfg);

	for (guint i=0; srvtypes[i] ;++i) {
		const char * srvtype = srvtypes[i];
		if (!oio_lb__has_pool(lb, srvtype)) {
			GRID_DEBUG("Creating pool for service type [%s]", srvtype);
			oio_lb__force_pool(lb,
					oio_lb_pool__from_service_policy( lbw, srvtype, pols));
		}

		if (!taberr->pdata[i])
			oio_lb_world__feed_service_info_list(lbw, tabsrv->pdata[i]);
	}

	service_update_policies_destroy(pols);
}

static void
_free_list_of_services(gpointer p)
{
	if (!p)
		return;
	g_slist_free_full((GSList*)p, (GDestroyNotify)service_info_clean);
}

static void
_free_error(gpointer p)
{
	if (!p)
		return;
	g_error_free((GError*)p);
}

static GError*
_reload_lb_world(struct oio_lb_world_s *lbw, struct oio_lb_s *lb)
{
	gchar **srvtypes = NULL;
	GPtrArray *tabsrv = NULL, *taberr = NULL;
	gboolean any_loading_error = FALSE;

	/* Load the list of service types */
	if (SRV.srvtypes[0] && SRV.srvtypes[0] != '!') {
		srvtypes = g_strsplit(SRV.srvtypes, ",", -1);
	} else {
		GSList *list_srvtypes = NULL;
		GError *err = conscience_get_types(SRV.ns_name, &list_srvtypes);
		if (err) {
			g_prefix_error(&err, "LB pool reload error: ");
			return err;
		}
		if (!SRV.srvtypes[0])
			srvtypes = (gchar**) metautils_list_to_array(list_srvtypes);
		else {
			/* the application gives an exclusion list */
			EXTRA_ASSERT(SRV.srvtypes[0] == '!');
			srvtypes = g_malloc0(sizeof(void*) *
					(1 + g_slist_length(list_srvtypes)));
			guint i = 0;
			for (GSList *l=list_srvtypes; l ;l=l->next) {
				const char * srvtype = l->data;
				if (!g_strstr_len(SRV.srvtypes+1, -1, srvtype)) {
					/* service type not excluded */
					srvtypes[i++] = l->data;
				} else {
					g_free(l->data);
				}
			}
		}
		g_slist_free(list_srvtypes);
	}

	EXTRA_ASSERT(srvtypes != NULL);
	if (!*srvtypes) {
		g_strfreev(srvtypes);
		return NULL;
	}

	/* Now preload all the service of these types */
	tabsrv = g_ptr_array_new_full(8, _free_list_of_services);
	taberr = g_ptr_array_new_full(8, _free_error);
	for (char **pst=srvtypes; *pst ;++pst) {
		const char * srvtype = *pst;
		GSList *srv = NULL;
		GError *e = conscience_get_services(SRV.ns_name, srvtype, FALSE, &srv);
		if (e) {
			GRID_WARN("Failed to load the list of [%s] in NS=%s", SRV.ns_name, srvtype);
			any_loading_error = TRUE;
		}
		g_ptr_array_add(tabsrv, srv);
		g_ptr_array_add(taberr, e);
	}

	/* Now refresh the service pools. We don't trigger any purge if we
	 * encountered any error while loading the list of services, because
	 * the world exposes a global generation number to manage expirations,
	 * and because without service, we have no way (yet) to find *all* the
	 * slots concerned by any service of a given type. */
	if (*srvtypes) {
		if (!any_loading_error)
			oio_lb_world__increment_generation(lbw);
		oio_lb_world__reload_pools(lbw, lb, SRV.nsinfo);
		_reload_lb_service_types(lbw, lb, srvtypes, tabsrv, taberr);
		oio_lb_world__reload_storage_policies(lbw, lb, SRV.nsinfo);
		if (!any_loading_error)
			oio_lb_world__purge_old_generations(lbw);
	}

	if (taberr) g_ptr_array_free(taberr, TRUE);
	if (tabsrv) g_ptr_array_free(tabsrv, TRUE);
	g_strfreev(srvtypes);
	return NULL;
}

void
sqlx_task_reload_lb (struct sqlx_service_s *ss)
{
	EXTRA_ASSERT(ss != NULL);
	ADAPTIVE_PERIOD_DECLARE();

	if (!grid_main_is_running ())
		return;  /* stopped */
	if (!SRV.nsinfo || !SRV.nsinfo)
		return;  /* not ready */
	if (ADAPTIVE_PERIOD_SKIP())
		return;

	GError *err = _reload_lb_world(ss->lb_world, ss->lb);
	if (err) {
		GRID_WARN("Failed to reload LB world: %s", err->message);
		g_clear_error(&err);
	} else {
		ADAPTIVE_PERIOD_ONSUCCESS(oio_sqlx_lb_refresh_period);
	}
}

/* Specific requests handlers ----------------------------------------------- */

static gboolean
_dispatch_RELOAD (struct gridd_reply_ctx_s *reply, gpointer pss, gpointer i)
{
	(void) i;
	struct sqlx_service_s *ss = pss;
	g_assert (ss != NULL);

	oio_lb_world__flush(ss->lb_world);

	GError *err = _reload_lb_world(ss->lb_world, ss->lb);
	if (err)
		reply->send_error (0, err);
	else
		reply->send_reply (200, "OK");
	return TRUE;
}

static gboolean
_dispatch_FLUSH (struct gridd_reply_ctx_s *reply, gpointer pss, gpointer i)
{
	(void) i;
	struct sqlx_service_s *ss = pss;
	g_assert(ss != NULL);
	if (ss->resolver) {
		hc_resolver_flush_csm0 (ss->resolver);
		hc_resolver_flush_services (ss->resolver);
	}
	reply->send_reply(200, "OK");
	return TRUE;
}

static const struct gridd_request_descr_s *
_get_service_requests (void)
{
	static struct gridd_request_descr_s descriptions[] = {
		{NAME_MSGNAME_SQLX_RELOAD, _dispatch_RELOAD, NULL},
		{NAME_MSGNAME_SQLX_FLUSH,  _dispatch_FLUSH,  NULL},
		{NULL, NULL, NULL}
	};

	return descriptions;
}
<|MERGE_RESOLUTION|>--- conflicted
+++ resolved
@@ -242,34 +242,14 @@
 		if (str) oio_str_reuse(&ss->zk_url, str);
 	} while (0);
 
-<<<<<<< HEAD
-=======
-	/* Check if UDP is allowed for servers in the /etc/oio/sds.conf files */
-	gchar *str_udp_allowed = oio_cfg_get_value (ss->ns_name, OIO_CFG_UDP_ALLOWED);
-	if (str_udp_allowed) {
-		udp_allowed = oio_str_parse_bool(str_udp_allowed, FALSE);
-		g_free(str_udp_allowed);
-	}
-	GRID_NOTICE("UDP %s", udp_allowed ? "allowed" : "forbidden");
+	GRID_NOTICE("UDP %s", oio_udp_allowed ? "allowed" : "forbidden");
 
 	/* Check if TCP_FASTOPEN is allowed */
-	gchar *str_tcp_fastopen = oio_cfg_get_value (ss->ns_name, OIO_CFG_TFO_ALLOWED);
-	if (str_tcp_fastopen) {
-		oio_allow_tcp_fastopen = oio_str_parse_bool(str_tcp_fastopen, FALSE);
-		g_free(str_tcp_fastopen);
-	}
-	GRID_NOTICE("TCP_FASTOPEN %s", oio_allow_tcp_fastopen ? "allowed" : "forbidden");
-
-	/* Check if the logging of outgoing requests has been activated */
-	gchar *str_log_out = oio_cfg_get_value(ss->ns_name, OIO_CFG_LOG_OUTGOING);
-	if (str_log_out) {
-		oio_log_outgoing = oio_str_parse_bool(str_log_out, FALSE);
-		g_free(str_log_out);
-	}
+	GRID_NOTICE("TCP_FASTOPEN %s", oio_socket_fastopen ? "allowed" : "forbidden");
+
 	if (oio_log_outgoing)
 		GRID_NOTICE("Outgoing requests log [ON]");
 
->>>>>>> 126ef6dd
 	return TRUE;
 }
 
