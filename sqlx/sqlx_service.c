--- conflicted
+++ resolved
@@ -489,55 +489,6 @@
 	return NULL;
 }
 
-<<<<<<< HEAD
-=======
-GError *
-sqlx_service_resolve_peers(struct sqlx_service_s *ss,
-		const struct sqlx_name_s *n, gboolean nocache, gchar ***result)
-{
-	EXTRA_ASSERT(ss != NULL);
-	EXTRA_ASSERT(result != NULL);
-
-	GError *err = NULL;
-	gint64 seq = 1;
-	gint retry = 1;
-
-	*result = NULL;
-
-	struct oio_url_s *u = oio_url_empty ();
-	oio_url_set(u, OIOURL_NS, ss->ns_name);
-
-	err = sqlx_name_extract(n, u, ss->service_config->srvtype, &seq);
-	if (!err) {
-		gchar **peers = NULL;
-
-label_retry:
-		if (nocache)
-			hc_decache_reference_service(ss->resolver, u, n->type);
-
-		err = hc_resolve_reference_service(ss->resolver, u, n->type, &peers,
-				oio_ext_get_deadline());
-		if (err == NULL) {
-			EXTRA_ASSERT(peers != NULL);
-			*result = peers;
-			peers = NULL;
-		} else {
-			EXTRA_ASSERT(peers == NULL);
-			if (retry > 0 && err->code == CODE_RANGE_NOTFOUND) {
-				// We may have asked the wrong meta1
-				hc_decache_reference(ss->resolver, u);
-				retry --;
-				goto label_retry;
-			}
-			g_prefix_error(&err, "Peer resolution error: ");
-		}
-	}
-
-	oio_url_pclean (&u);
-	return err;
-}
-
->>>>>>> bab9cb8e
 // TODO: replace `nocache` by flags
 static GError *
 _get_peers_wrapper(struct sqlx_service_s *ss, const struct sqlx_name_s *name,
