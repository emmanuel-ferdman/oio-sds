# Copyright (C) 2015-2019 OpenIO SAS, as part of OpenIO SDS
#
# This program is free software: you can redistribute it and/or modify
# it under the terms of the GNU Affero General Public License as
# published by the Free Software Foundation, either version 3 of the
# License, or (at your option) any later version.
#
# This program is distributed in the hope that it will be useful,
# but WITHOUT ANY WARRANTY; without even the implied warranty of
# MERCHANTABILITY or FITNESS FOR A PARTICULAR PURPOSE.  See the
# GNU Affero General Public License for more details.
#
# You should have received a copy of the GNU Affero General Public License
# along with this program.  If not, see <http://www.gnu.org/licenses/>.

<<<<<<< HEAD

=======
>>>>>>> 16f52a03
from oio.common.constants import REQID_HEADER
from oio.event.evob import Event, EventError, EventTypes
from oio.event.filters.base import Filter
from oio.common.exceptions import OioException, VolumeException


CHUNK_EVENTS = [EventTypes.CHUNK_DELETED, EventTypes.CHUNK_NEW]
SERVICE_EVENTS = [EventTypes.ACCOUNT_SERVICES, EventTypes.META2_DELETED,
                  EventTypes.CONTAINER_DELETED]


class VolumeIndexFilter(Filter):

    def __init__(self, *args, **kwargs):
        super(VolumeIndexFilter, self).__init__(*args, **kwargs)
        self.rdir = self.app_env['rdir_client']

    _attempts_push = 3
    _attempts_delete = 3

    def _chunk_delete(self, reqid,
                      volume_id, container_id, content_id, chunk_id):
        headers = {REQID_HEADER: reqid}
        try:
            return self.rdir.chunk_delete(
                    volume_id, container_id, content_id, chunk_id,
                    headers=headers)
        except Exception as ex:
            self.logger.warn(
                "deindexing of chunk failed (reqid=%s volume_id=%s "
                "container_id=%s content_id=%s chunk_id=%s): %s", reqid,
                volume_id, container_id, content_id, chunk_id, ex)

    def _chunk_push(self, reqid,
                    volume_id, container_id, content_id, chunk_id,
                    args):
        headers = {REQID_HEADER: reqid}
        try:
            return self.rdir.chunk_push(
                    volume_id, container_id, content_id, chunk_id,
                    headers=headers, **args)
        except Exception as ex:
            self.logger.warn(
                "indexing of chunk failed (reqid=%s volume_id=%s "
                "container_id=%s content_id=%s chunk_id=%s): %s", reqid,
                volume_id, container_id, content_id, chunk_id, ex)

    def _service_push(self, reqid, type_,
                      volume_id, url, cid, mtime):
        if type_ != 'meta2':
            self.logger.debug(
                'Indexing services of type %s is not supported', type_)
            return
        headers = {REQID_HEADER: reqid}
        try:
            return self.rdir.meta2_index_push(
                volume_id, url, cid, mtime, headers=headers)
        except Exception as ex:
            self.logger.warn("Failed to index %s from %s: %s",
                             url, volume_id, ex)

    def _service_delete(self, reqid, type_,
                        volume_id, url, cid):
        if type_ != 'meta2':
            self.logger.debug(
                'Indexing services of type %s is not supported', type_)
            return
        headers = {REQID_HEADER: reqid}
        try:
            return self.rdir.meta2_index_delete(
                volume_id, url, cid, headers=headers)
        except VolumeException as ex:
            self.logger.info("Cannot deinxed %s from %s: %s",
                             url, volume_id, ex)
        except Exception as ex:
            self.logger.warn("Failed to deindex %s from %s: %s",
                             url, volume_id, ex)

    def process(self, env, cb):
        event = Event(env)
        mtime = event.when / 1000000  # seconds
        if event.event_type in CHUNK_EVENTS:
            data = event.data
            volume_id = data.get('volume_service_id') or data.get('volume_id')
            container_id = data.get('container_id')
            content_id = data.get('content_id')
            chunk_id = data.get('chunk_id')
            try:
                if event.event_type == EventTypes.CHUNK_DELETED:
                    self._chunk_delete(
                        event.reqid,
                        volume_id, container_id, content_id, chunk_id)
                else:
                    args = {'mtime': mtime}
                    self._chunk_push(
                        event.reqid,
                        volume_id, container_id, content_id, chunk_id, args)
            except OioException as exc:
                resp = EventError(event=event,
                                  body="rdir update error: %s" % exc)
                return resp(env, cb)
        elif event.event_type in SERVICE_EVENTS:
            container_id = event.url['id']
            container_url = '/'.join((event.url['ns'],
                                      event.url['account'],
                                      event.url['user']))
            if event.event_type == EventTypes.ACCOUNT_SERVICES:
                peers = event.data
                for peer in peers:
                    self._service_push(event.reqid, peer['type'], peer['host'],
                                       container_url, container_id, mtime)
            elif event.event_type == EventTypes.META2_DELETED:
                peer = event.data['peer']
                self._service_delete(
                    event.reqid, 'meta2', peer, container_url, container_id)
            elif event.event_type == EventTypes.CONTAINER_DELETED:
                # TODO(adu): Delete when it will no longer be used
                peers = event.data.get('peers') or list()
                for peer in peers:
                    self._service_delete(
                        event.reqid, 'meta2', peer, container_url,
                        container_id)
        return self.app(env, cb)


def filter_factory(global_conf, **local_conf):
    conf = global_conf.copy()
    conf.update(local_conf)

    def except_filter(app):
        return VolumeIndexFilter(app, conf)
    return except_filter<|MERGE_RESOLUTION|>--- conflicted
+++ resolved
@@ -13,10 +13,6 @@
 # You should have received a copy of the GNU Affero General Public License
 # along with this program.  If not, see <http://www.gnu.org/licenses/>.
 
-<<<<<<< HEAD
-
-=======
->>>>>>> 16f52a03
 from oio.common.constants import REQID_HEADER
 from oio.event.evob import Event, EventError, EventTypes
 from oio.event.filters.base import Filter
