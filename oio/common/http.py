--- conflicted
+++ resolved
@@ -118,15 +118,11 @@
             out[CHUNK_HEADERS[key]] = metadata[key]
 
     header = {k: quote_plus(str(v)) for (k, v) in out.iteritems()}
-<<<<<<< HEAD
-    header[CHUNK_HEADERS["full_path"]] = ','.join(metadata['full_path'])
-=======
     full_path = metadata['full_path']
     if isinstance(full_path, basestring):
-        header[chunk_headers['full_path']] = full_path
+        header[CHUNK_HEADERS['full_path']] = full_path
     else:
-        header[chunk_headers['full_path']] = ','.join(full_path)
->>>>>>> 729341f0
+        header[CHUNK_HEADERS['full_path']] = ','.join(full_path)
     return header
 
 
