# Copyright (C) 2015-2020 OpenIO SAS, as part of OpenIO SDS
#
# This library is free software; you can redistribute it and/or
# modify it under the terms of the GNU Lesser General Public
# License as published by the Free Software Foundation; either
# version 3.0 of the License, or (at your option) any later version.
#
# This library is distributed in the hope that it will be useful,
# but WITHOUT ANY WARRANTY; without even the implied warranty of
# MERCHANTABILITY or FITNESS FOR A PARTICULAR PURPOSE.  See the GNU
# Lesser General Public License for more details.
#
# You should have received a copy of the GNU Lesser General Public
# License along with this library.

from oio.common.green import ChunkReadTimeout, ChunkWriteTimeout, \
    ContextPool, ConnectionTimeout, Empty, GreenPile, LightQueue, \
    SourceReadTimeout, Timeout, Queue, eventlet_yield

import collections
import math
import hashlib
from socket import error as SocketError
from six import text_type
from six.moves.urllib_parse import urlparse
from greenlet import GreenletExit

from oio.api import io
from oio.common import exceptions
from oio.common.constants import CHUNK_HEADERS, REQID_HEADER
from oio.common.exceptions import SourceReadError
from oio.common.http import HeadersDict, parse_content_range, \
    ranges_from_http_header, headers_from_object_metadata
from oio.common.logger import get_logger
from oio.common.utils import fix_ranges, monotonic_time


LOGGER = get_logger({}, __name__)


def segment_range_to_fragment_range(segment_start, segment_end, segment_size,
                                    fragment_size):
    """
    Converts a segment range into a fragment range.

    :returns: a tuple (fragment_start, fragment_end)

        * fragment_start is the first byte of the first fragment,
          or None if this is a suffix byte range

        * fragment_end is the last byte of the last fragment,
          or None if this is a prefix byte range
    """
    fragment_start = ((segment_start // segment_size * fragment_size)
                      if segment_start is not None else None)

    fragment_end = (None if segment_end is None else
                    ((segment_end + 1) // segment_size * fragment_size)
                    if segment_start is None else
                    ((segment_end + 1) // segment_size * fragment_size) - 1)

    return (fragment_start, fragment_end)


def meta_chunk_range_to_segment_range(meta_start, meta_end, segment_size):
    """
    Converts a meta chunk range to a segment range.

    Examples:
        meta_chunk_range_to_segment_range(100, 600, 256) = (0, 767)
        meta_chunk_range_to_segment_range(100, 600, 512) = (0, 1023)
        meta_chunk_range_to_segment_range(300, None, 256) = (256, None)

    :returns: a tuple (segment_start, segment_end)

        * segment_start is the first byte of the first segment,
          or None if suffix byte range

        * segment_end is the last byte of the last segment,
          or None if prefix byte range

    """

    segment_start = (int(meta_start // segment_size) *
                     segment_size) if meta_start is not None else None
    segment_end = (None if meta_end is None else
                   (((int(meta_end // segment_size) + 1) *
                     segment_size) - 1) if meta_start is not None else
                   (int(math.ceil((float(meta_end) / segment_size) + 1)) *
                       segment_size))
    return (segment_start, segment_end)


class ECChunkDownloadHandler(object):
    """
    Handles the download of an EC meta chunk
    """

    def __init__(self, storage_method, chunks, meta_start, meta_end, headers,
                 connection_timeout=None, read_timeout=None, reqid=None,
                 perfdata=None, **_kwargs):
        """
        :param connection_timeout: timeout to establish the connections
        :param read_timeout: timeout to read a buffer of data
        """
        self.storage_method = storage_method
        self.chunks = chunks
        self.meta_start = meta_start
        self.meta_end = meta_end
        # the meta chunk length
        # (the amount of actual data stored into the meta chunk)
        self.meta_length = self.chunks[0]['size']
        self.headers = headers
        self.connection_timeout = connection_timeout
        self.read_timeout = read_timeout
        self.reqid = reqid
        self.perfdata = perfdata
        self.logger = _kwargs.get('logger', LOGGER)
        self._resp_by_chunk = dict()

    def _get_range_infos(self):
        """
        Converts requested Range on meta chunk to actual chunk Range

        :returns: a dict with infos about all the requested Ranges
        """
        segment_size = self.storage_method.ec_segment_size
        fragment_size = self.storage_method.ec_fragment_size

        range_infos = []

        # read all the meta chunk
        if self.meta_start is None and self.meta_end is None:
            return range_infos
        if self.meta_start is not None and self.meta_start < 0:
            self.meta_start = self.meta_length + self.meta_start

        segment_start, segment_end = meta_chunk_range_to_segment_range(
            self.meta_start, self.meta_end, segment_size)

        fragment_start, fragment_end = segment_range_to_fragment_range(
            segment_start, segment_end, segment_size, fragment_size)

        range_infos.append({
            'req_meta_start': self.meta_start,
            'req_meta_end': self.meta_end,
            'req_segment_start': segment_start,
            'req_segment_end': segment_end,
            'req_fragment_start': fragment_start,
            'req_fragment_end': fragment_end})
        return range_infos

    def _get_fragment(self, chunk_iter, range_infos, storage_method):
        headers = dict()
        headers.update(self.headers)
        if range_infos:
            # only handle one range
            range_info = range_infos[0]
            headers['Range'] = 'bytes=%s-%s' % (
                    range_info['req_fragment_start'],
                    range_info['req_fragment_end'])
        reader = io.ChunkReader(chunk_iter, storage_method.ec_fragment_size,
                                headers, self.connection_timeout,
                                self.read_timeout, perfdata=self.perfdata,
                                align=True, logger=self.logger,
                                resp_by_chunk=self._resp_by_chunk)
        return (reader, reader.get_iter())

    def get_stream(self):
        range_infos = self._get_range_infos()
        chunk_iter = iter(self.chunks)

        # we use eventlet GreenPool to manage readers
        with ContextPool(self.storage_method.ec_nb_data) as pool:
            pile = GreenPile(pool)
            # we use eventlet GreenPile to spawn readers
            for _j in range(self.storage_method.ec_nb_data):
                pile.spawn(self._get_fragment, chunk_iter, range_infos,
                           self.storage_method)

            readers = []
            for reader, parts_iter in pile:
                if reader.status in (200, 206):
                    readers.append((reader, parts_iter))
                # TODO log failures?

        # with EC we need at least ec_nb_data valid readers
        if len(readers) >= self.storage_method.ec_nb_data:
            # all readers should return the same Content-Length
            # so just take the headers from one of them
            resp_headers = HeadersDict(readers[0][0].headers)
            fragment_length = int(resp_headers.get('Content-Length'))
            read_iterators = [it for _, it in readers]
            stream = ECStream(self.storage_method, read_iterators, range_infos,
                              self.meta_length, fragment_length,
                              reqid=self.reqid, perfdata=self.perfdata,
                              logger=self.logger)
            # start the stream
            stream.start()
            return stream
        else:
            raise exceptions.ServiceUnavailable(
                'Not enough valid sources to read (%d/%d)' % (
                    len(readers), self.storage_method.ec_nb_data))


class ECStream(object):
    """
    Reads an EC meta chunk.

    Handles the different readers.
    """
    def __init__(self, storage_method, readers, range_infos, meta_length,
                 fragment_length, reqid=None, perfdata=None, logger=None):
        self.storage_method = storage_method
        self.readers = readers
        self.range_infos = range_infos
        self.meta_length = meta_length
        self.fragment_length = fragment_length
        self._iter = None
        self.reqid = reqid
        self.perfdata = perfdata
        self.logger = logger or LOGGER

    def start(self):
        self._iter = io.chain(self._stream())

    def close(self):
        if self._iter:
            self._iter.close()
            self._iter = None
        if self.readers:
            for reader in self.readers:
                reader.close()
            self.readers = None

    def _next(self):
        fragment_iterators = []
        for iterator in self.readers:
            part_info = next(iterator)
            fragment_iterators.append(part_info['iter'])
            headers = HeadersDict(part_info['headers'])
        return headers, fragment_iterators

    def _iter_range(self, range_info, segment_iter):
        meta_start = range_info['resp_meta_start']
        meta_end = range_info['resp_meta_end']
        segment_start = range_info['resp_segment_start']
        segment_end = range_info['resp_segment_end']

        segment_end = (min(segment_end, self.meta_length - 1)
                       if segment_end is not None
                       else self.meta_length - 1)
        meta_end = (min(meta_end, self.meta_length - 1)
                    if meta_end is not None
                    else self.meta_length - 1)

        num_segments = int(
            math.ceil(float(segment_end + 1 - segment_start) /
                      self.storage_method.ec_segment_size))

        # we read full segments from the chunks
        # however we may be requested a byte range
        # that is not aligned with the segments
        # so we read and trim extra bytes from the segment
        start_over = meta_start - segment_start
        end_over = segment_end - meta_end

        for i, segment in enumerate(segment_iter):
            if start_over > 0:
                segment_len = len(segment)
                if segment_len <= start_over:
                    start_over -= segment_len
                    continue
                else:
                    segment = segment[start_over:]
                    start_over = 0
            if i == (num_segments - 1) and end_over:
                segment = segment[:-end_over]

            yield segment

    def _decode_segments(self, fragment_iterators):
        """
        Reads from fragments and yield full segments
        """
        # we use eventlet Queue to read fragments
        queues = []
        # each iterators has its queue
        for _j in range(len(fragment_iterators)):
            queues.append(LightQueue(1))

        def put_in_queue(fragment_iterator, queue):
            """
            Coroutine to read the fragments from the iterator
            """
            try:
                for fragment in fragment_iterator:
                    # put the read fragment in the queue
                    queue.put(fragment)
                    # the queues are of size 1 so this coroutine blocks
                    # until we decode a full segment
            except GreenletExit:
                # ignore
                pass
            except ChunkReadTimeout as err:
                self.logger.error('%s (reqid=%s)', err, self.reqid)
            except Exception:
                self.logger.exception("Exception on reading (reqid=%s)",
                                      self.reqid)
            finally:
                queue.resize(2)
                # put None to indicate the decoding loop
                # this is over
                queue.put(None)
                # close the iterator
                fragment_iterator.close()

        # we use eventlet GreenPool to manage the read of fragments
        with ContextPool(len(fragment_iterators)) as pool:
            # spawn coroutines to read the fragments
            for fragment_iterator, queue in zip(fragment_iterators, queues):
                pool.spawn(put_in_queue, fragment_iterator, queue)

            # main decoding loop
            while True:
                data = []
                # get the fragments from the queues
                for queue in queues:
                    fragment = queue.get()
                    data.append(fragment)

                if not all(data):
                    # one of the readers returned None
                    # impossible to read segment
                    break
                # actually decode the fragments into a segment
                if self.perfdata is not None:
                    ec_start = monotonic_time()
                try:
                    segment = self.storage_method.driver.decode(data)
                except exceptions.ECError:
                    # something terrible happened
                    self.logger.exception(
                        "ERROR decoding fragments (reqid=%s)", self.reqid)
                    raise
                finally:
                    if self.perfdata is not None:
                        ec_end = monotonic_time()
                        rawx_pdata = self.perfdata.setdefault('rawx', dict())
                        rawx_pdata['ec'] = rawx_pdata.get('ec', 0.0) \
                            + ec_end - ec_start

                yield segment

    def _convert_range(self, req_start, req_end, length):
        try:
            ranges = ranges_from_http_header("bytes=%s-%s" % (
                req_start if req_start is not None else b'',
                req_end if req_end is not None else b''))
        except ValueError:
            return (None, None)

        result = fix_ranges(ranges, length)
        if not result:
            return (None, None)
        else:
            return (result[0][0], result[0][1])

    def _add_ranges(self, range_infos):
        for range_info in range_infos:
            meta_start, meta_end = self._convert_range(
                range_info['req_meta_start'], range_info['req_meta_end'],
                self.meta_length)
            range_info['resp_meta_start'] = meta_start
            range_info['resp_meta_end'] = meta_end
            range_info['satisfiable'] = \
                (meta_start is not None and meta_end is not None)

            segment_start, segment_end = self._convert_range(
                range_info['req_segment_start'], range_info['req_segment_end'],
                self.meta_length)

            segment_size = self.storage_method.ec_segment_size

            if range_info['req_segment_start'] is None and \
                    segment_start % segment_size != 0:
                segment_start += segment_start - (segment_start % segment_size)

            range_info['resp_segment_start'] = segment_start
            range_info['resp_segment_end'] = segment_end

    def _add_ranges_for_fragment(self, fragment_length, range_infos):
        for range_info in range_infos:
            fragment_start, fragment_end = self._convert_range(
                range_info['req_fragment_start'],
                range_info['req_fragment_end'],
                fragment_length)
            range_info['resp_fragment_start'] = fragment_start
            range_info['resp_fragment_end'] = fragment_end

    def _stream(self):
        if not self.range_infos:
            range_infos = [{
                'req_meta_start': 0,
                'req_meta_end': self.meta_length - 1,
                'resp_meta_start': 0,
                'resp_meta_end': self.meta_length - 1,
                'req_segment_start': 0,
                'req_segment_end': self.meta_length - 1,
                'req_fragment_start': 0,
                'req_fragment_end': self.fragment_length - 1,
                'resp_fragment_start': 0,
                'resp_fragment_end': self.fragment_length - 1,
                'satisfiable': self.meta_length > 0
            }]

        else:
            range_infos = self.range_infos

        self._add_ranges(range_infos)

        def range_iter():
            results = {}

            while True:
                try:
                    next_range = self._next()
                except StopIteration:
                    break

                headers, fragment_iters = next_range
                content_range = headers.get('Content-Range')
                if content_range is not None:
                    fragment_start, fragment_end, fragment_length = \
                            parse_content_range(content_range)
                elif self.fragment_length <= 0:
                    fragment_start = None
                    fragment_end = None
                    fragment_length = 0
                else:
                    fragment_start = 0
                    fragment_end = self.fragment_length - 1
                    fragment_length = self.fragment_length

                self._add_ranges_for_fragment(fragment_length, range_infos)

                satisfiable = False

                for range_info in range_infos:
                    satisfiable |= range_info['satisfiable']
                    k = (range_info['resp_fragment_start'],
                         range_info['resp_fragment_end'])
                    results.setdefault(k, []).append(range_info)

                try:
                    range_info = results[(fragment_start, fragment_end)].pop(0)
                except KeyError:
                    self.logger.error(
                            "Invalid range: %s, available: %s (reqid=%s)",
                            repr((fragment_start, fragment_end)),
                            results.keys(), self.reqid)
                    raise
                segment_iter = self._decode_segments(fragment_iters)

                if not range_info['satisfiable']:
                    io.consume(segment_iter)
                    continue

                byterange_iter = self._iter_range(range_info, segment_iter)

                result = {'start': range_info['resp_meta_start'],
                          'end': range_info['resp_meta_end'],
                          'iter': byterange_iter}

                yield result

        return range_iter()

    def __iter__(self):
        return iter(self._iter)

    def get_iter(self):
        return self


def ec_encode(storage_method, n):
    """
    Encode EC segments
    """
    segment_size = storage_method.ec_segment_size

    buf = collections.deque()
    total_len = 0

    data = yield
    while data:
        buf.append(data)
        total_len += len(data)

        if total_len >= segment_size:
            encode_result = []

            while total_len >= segment_size:
                # take data from buf
                amount = segment_size
                # the goal here is to encode a full segment
                parts = []
                while amount > 0:
                    part = buf.popleft()
                    if len(part) > amount:
                        # too much data taken
                        # put the extra data back into the buf
                        buf.appendleft(part[amount:])
                        part = part[:amount]
                    parts.append(part)
                    amount -= len(part)
                    total_len -= len(part)
                # let's encode!
                encode_result.append(
                    storage_method.driver.encode(b''.join(parts)))

            # transform the result
            #
            # from:
            # [[fragment_0_0, fragment_1_0, fragment_2_0, ...],
            #  [fragment_0_1, fragment_1_1, fragment_2_1, ...], ...]
            #
            # to:
            #
            # [(fragment_0_0 + fragment_0_1 + ...), # write to chunk 0
            # [(fragment_1_0 + fragment_1_1 + ...), # write to chunk 1
            # [(fragment_2_0 + fragment_2_1 + ...), # write to chunk 2
            #  ...]

            result = [b''.join(p) for p in zip(*encode_result)]
            data = yield result
        else:
            # not enough data to encode
            data = yield None

    # empty input data
    # which means end of stream
    # encode what is left in the buf
    whats_left = b''.join(buf)
    if whats_left:
        last_fragments = storage_method.driver.encode(whats_left)
    else:
        last_fragments = [b''] * n
    yield last_fragments


class EcChunkWriter(object):
    """
    Writes an EC chunk
    """
    def __init__(self, chunk, conn, write_timeout=None,
                 chunk_checksum_algo='md5', perfdata=None, **kwargs):
        self._chunk = chunk
        self._conn = conn
        self.failed = False
        self.bytes_transferred = 0
        if chunk_checksum_algo:
            self.checksum = hashlib.new(chunk_checksum_algo)
        else:
            self.checksum = None
        self.write_timeout = write_timeout or io.CHUNK_TIMEOUT
        # we use eventlet Queue to pass data to the send coroutine
        self.queue = Queue(io.PUT_QUEUE_DEPTH)
        self.reqid = kwargs.get('reqid')
        self.perfdata = perfdata
        self.logger = kwargs.get('logger', LOGGER)

    @property
    def chunk(self):
        return self._chunk

    @property
    def conn(self):
        return self._conn

    @classmethod
    def connect(cls, chunk, sysmeta, reqid=None,
                connection_timeout=None, write_timeout=None, **kwargs):
        raw_url = chunk.get("real_url", chunk["url"])
        parsed = urlparse(raw_url)
        chunk_path = parsed.path.split('/')[-1]
        hdrs = headers_from_object_metadata(sysmeta)
        if reqid:
            hdrs[REQID_HEADER] = reqid

        hdrs[CHUNK_HEADERS["chunk_pos"]] = chunk["pos"]
        hdrs[CHUNK_HEADERS["chunk_id"]] = chunk_path

        # in the trailer
        # metachunk_size & metachunk_hash
        trailers = (CHUNK_HEADERS["metachunk_size"],
                    CHUNK_HEADERS["metachunk_hash"])
        if kwargs.get('chunk_checksum_algo'):
            trailers = trailers + (CHUNK_HEADERS["chunk_hash"], )
        hdrs["Trailer"] = ', '.join(trailers)
        with ConnectionTimeout(
                connection_timeout or io.CONNECTION_TIMEOUT):
            perfdata = kwargs.get('perfdata', None)
            if perfdata is not None:
                connect_start = monotonic_time()
            conn = io.http_connect(
                parsed.netloc, 'PUT', parsed.path, hdrs, scheme=parsed.scheme)
            conn.set_cork(True)
            if perfdata is not None:
                connect_end = monotonic_time()
                perfdata_rawx = perfdata.setdefault('rawx', dict())
                perfdata_rawx['connect.' + chunk['url']] = \
                    connect_end - connect_start
            conn.chunk = chunk
        return cls(chunk, conn, write_timeout=write_timeout,
                   reqid=reqid, **kwargs)

    def start(self, pool):
        """Spawn the send coroutine"""
        pool.spawn(self._send)

    def _send(self):
        """Send coroutine loop"""
        self.conn.upload_start = None
        while not self.failed:
            # fetch input data from the queue
            data = self.queue.get()
            # use HTTP transfer encoding chunked
            # to write data to RAWX
            try:
                with ChunkWriteTimeout(self.write_timeout):
                    if self.perfdata is not None \
                            and self.conn.upload_start is None:
                        self.conn.upload_start = monotonic_time()
                    self.conn.send(b"%x\r\n" % len(data))
                    self.conn.send(data)
                    self.conn.send(b"\r\n")
                    self.bytes_transferred += len(data)
                eventlet_yield()
            except (Exception, ChunkWriteTimeout) as exc:
                self.failed = True
                msg = text_type(exc)
                self.logger.warn("Failed to write to %s (%s, reqid=%s)",
                                 self.chunk, msg, self.reqid)
                self.chunk['error'] = 'write: %s' % msg
            # Indicate that the data is completely sent
            self.queue.task_done()

        # Drain the queue before quitting
        while True:
            try:
                self.queue.get_nowait()
                self.queue.task_done()
            except Empty:
                break

    def wait(self):
        """
        Wait until all data in the queue
        has been processed by the send coroutine
        """
        self.logger.debug("Waiting for %s to receive data", self.chunk['url'])
        # Wait until the data is completely sent to continue
        self.queue.join()

    def send(self, data):
        # do not send empty data because
        # this will end the chunked body
        if not data:
            return
        # put the data to send into the queue
        # it will be processed by the send coroutine
        self.queue.put(data)

    def finish(self, metachunk_size, metachunk_hash):
        """
        Send metachunk_size and metachunk_hash as trailers.

        :returns: the chunk object if the upload has failed, else None
        """
        self.wait()
        if self.failed:
            self.logger.debug("NOT sending end marker and trailers to %s, "
                              "because upload has failed", self.chunk['url'])
            return self.chunk
        self.logger.debug("Sending end marker and trailers to %s",
                          self.chunk['url'])
        parts = [
            '0\r\n',
            '%s: %s\r\n' % (CHUNK_HEADERS['metachunk_size'],
                            metachunk_size),
            '%s: %s\r\n' % (CHUNK_HEADERS['metachunk_hash'],
                            metachunk_hash)
        ]
        if self.checksum:
            parts.append('%s: %s\r\n' % (CHUNK_HEADERS['chunk_hash'],
                                         self.checksum.hexdigest()))
        parts.append('\r\n')
<<<<<<< HEAD
        to_send = ''.join(parts).encode('utf-8')
=======
        to_send = "".join(parts)
        if self.perfdata is not None:
            fin_start = monotonic_time()
>>>>>>> 0ac2da3e
        try:
            with ChunkWriteTimeout(self.write_timeout):
                self.conn.send(to_send)
                # Last segment sent, disable TCP_CORK to flush buffers
                self.conn.set_cork(False)
        except (Exception, ChunkWriteTimeout) as exc:
            self.failed = True
            msg = text_type(exc)
            self.logger.warn("Failed to finish %s (%s, reqid=%s)",
                             self.chunk, msg, self.reqid)
            self.chunk['error'] = 'finish: %s' % msg
            return self.chunk
        finally:
            if self.perfdata is not None:
                fin_end = monotonic_time()
                rawx_perfdata = self.perfdata.setdefault('rawx', dict())
                chunk_url = self.conn.chunk['url']
                rawx_perfdata['upload_finish.' + chunk_url] = \
                    fin_end - fin_start
        return None

    def getresponse(self):
        """Read the HTTP response from the connection"""
        try:
            # As the server may buffer data before writing it to non-volatile
            # storage, we don't know if we have to wait while sending data or
            # while reading response, thus we apply the same timeout to both.
            with ChunkWriteTimeout(self.write_timeout):
                resp = self.conn.getresponse()
                return resp
        finally:
            if self.perfdata is not None:
                perfdata_rawx = self.perfdata.setdefault('rawx', dict())
                chunk_url = self.conn.chunk['url']
                upload_end = monotonic_time()
                perfdata_rawx['upload.' + chunk_url] = \
                    upload_end - self.conn.upload_start


class EcMetachunkWriter(io.MetachunkWriter):
    def __init__(self, sysmeta, meta_chunk, global_checksum, storage_method,
                 connection_timeout=None, write_timeout=None,
                 read_timeout=None,
                 **kwargs):
        kwargs.setdefault('chunk_buffer_min', storage_method.ec_segment_size)
        kwargs.setdefault('chunk_buffer_max', storage_method.ec_segment_size)
        super(EcMetachunkWriter, self).__init__(
            storage_method=storage_method, **kwargs)
        self.sysmeta = sysmeta
        self.meta_chunk = meta_chunk
        self.global_checksum = global_checksum
        # Unlike plain replication, we cannot use the checksum returned
        # by rawx services, whe have to compute the checksum client-side.
        self.checksum = hashlib.new(self.chunk_checksum_algo or 'md5')
        self.connection_timeout = connection_timeout or io.CONNECTION_TIMEOUT
        self.write_timeout = write_timeout or io.CHUNK_TIMEOUT
        self.read_timeout = read_timeout or io.CLIENT_TIMEOUT
        self.failed_chunks = list()
        self.logger = kwargs.get('logger', LOGGER)

    def stream(self, source, size):
        writers = self._get_writers()

        current_writers = []
        for writer, chunk in writers:
            if not writer:
                self.failed_chunks.append(chunk)
            else:
                current_writers.append(writer)
        try:
            # write the data
            bytes_transferred = self._stream(source, size, current_writers)

            # get the chunks from writers
            chunks = self._get_results(current_writers)
        finally:
            # Writers which are not in current_writers have
            # never been connected: don't try to close them.
            self._close_writers(current_writers)

        meta_checksum = self.checksum.hexdigest()

        final_chunks = chunks + self.failed_chunks

        return bytes_transferred, meta_checksum, final_chunks

    def encode_and_send(self, ec_stream, data, writers):
        """
        Encode a buffer of data through `ec_stream`,
        and dispatch the encoded data to the chunk writers.

        :returns: the list of writers that are still writing
        """
        current_writers = list(writers)
        self.checksum.update(data)
        self.global_checksum.update(data)
        # get the encoded fragments
        if self.perfdata is not None:
            ec_start = monotonic_time()
        fragments = ec_stream.send(data)
        if self.perfdata is not None:
            ec_end = monotonic_time()
            rawx_perfdata = self.perfdata.setdefault('rawx', dict())
            rawx_perfdata['ec'] = rawx_perfdata.get('ec', 0.0) \
                + ec_end - ec_start
        if fragments is None:
            # not enough data given
            return current_writers

        for writer in writers:
            fragment = fragments[writer.chunk['num']]
            if not writer.failed:
                if writer.checksum:
                    writer.checksum.update(fragment)
                writer.send(fragment)
            else:
                current_writers.remove(writer)
                self.failed_chunks.append(writer.chunk)
        eventlet_yield()
        self.quorum_or_fail([w.chunk for w in current_writers],
                            self.failed_chunks)
        return current_writers

    def _stream(self, source, size, writers):
        bytes_transferred = 0

        # create EC encoding generator
        ec_stream = ec_encode(self.storage_method, len(self.meta_chunk))
        # init generator
        ec_stream.send(None)

        try:
            # we use eventlet GreenPool to manage writers
            with ContextPool(len(writers)*2) as pool:
                # init writers in pool
                for writer in writers:
                    writer.start(pool)

                def read(read_size):
                    with SourceReadTimeout(self.read_timeout):
                        try:
                            data = source.read(read_size)
                        except (ValueError, IOError) as exc:
                            raise SourceReadError(text_type(exc))
                    return data

                # the main write loop
                # Maintain a list of writers which continue writing
                # TODO(FVE): use an instance variable
                # to maintain the list of writers
                curr_writers = writers
                if size:
                    while True:
                        buffer_size = self.buffer_size()
                        remaining_bytes = size - bytes_transferred
                        if buffer_size < remaining_bytes:
                            read_size = buffer_size
                        else:
                            read_size = remaining_bytes
                        data = read(read_size)
                        bytes_transferred += len(data)
                        if len(data) == 0:
                            break
                        curr_writers = self.encode_and_send(ec_stream, data,
                                                            curr_writers)
                else:
                    while True:
                        data = read(self.buffer_size())
                        bytes_transferred += len(data)
                        if len(data) == 0:
                            break
                        curr_writers = self.encode_and_send(ec_stream, data,
                                                            curr_writers)

                # flush out buffered data
                self.encode_and_send(ec_stream, b'', curr_writers)

                # trailer headers
                # metachunk size
                # metachunk hash
                metachunk_size = bytes_transferred
                metachunk_hash = self.checksum.hexdigest()

                finish_pile = GreenPile(pool)
                for writer in writers:
                    finish_pile.spawn(writer.finish,
                                      metachunk_size, metachunk_hash)
                for just_failed in finish_pile:
                    # Avoid reporting problems twice
                    if just_failed and not any(x['url'] == just_failed['url']
                                               for x in self.failed_chunks):
                        self.failed_chunks.append(just_failed)

                return bytes_transferred

        except SourceReadTimeout as exc:
            self.logger.warn('%s (reqid=%s)', exc, self.reqid)
            raise exceptions.SourceReadTimeout(exc)
        except SourceReadError as exc:
            self.logger.warn('Source read error (reqid=%s): %s',
                             self.reqid, exc)
            raise
        except Timeout as to:
            self.logger.warn('Timeout writing data (reqid=%s): %s',
                             self.reqid, to)
            # Not the same class as the globally imported OioTimeout class
            raise exceptions.OioTimeout(to)
        except Exception:
            self.logger.exception('Exception writing data (reqid=%s)',
                                  self.reqid)
            raise

    def _get_writers(self):
        """
        Initialize writers for all chunks of the metachunk and connect them
        """
        pile = GreenPile(len(self.meta_chunk))

        # we use eventlet GreenPile to spawn the writers
        for _pos, chunk in enumerate(self.meta_chunk):
            pile.spawn(self._get_writer, chunk)

        writers = [w for w in pile]
        return writers

    def _get_writer(self, chunk):
        """Spawn a writer for the chunk and connect it"""
        try:
            writer = EcChunkWriter.connect(
                chunk, self.sysmeta, reqid=self.reqid,
                connection_timeout=self.connection_timeout,
                write_timeout=self.write_timeout,
                chunk_checksum_algo=self.chunk_checksum_algo,
                perfdata=self.perfdata,
                logger=self.logger)
            return writer, chunk
        except (Exception, Timeout) as exc:
            msg = text_type(exc)
            self.logger.warn("Failed to connect to %s (%s, reqid=%s): %s",
                             chunk, msg, self.reqid, exc)
            chunk['error'] = 'connect: %s' % msg
            return None, chunk

    def _dispatch_response(self, writer, resp, success_chunks):
        if resp:
            if resp.status == 201:
                checksum = resp.getheader(CHUNK_HEADERS['chunk_hash'])
                if checksum and writer.checksum and \
                        checksum.lower() != writer.checksum.hexdigest():
                    writer.chunk['error'] = \
                        "checksum mismatch: %s (local), %s (rawx)" % \
                        (checksum.lower(), writer.checksum.hexdigest())
                    self.failed_chunks.append(writer.chunk)
                else:
                    success_chunks.append(writer.chunk)
            else:
                self.logger.warn(
                    "Unexpected status code from %s (reqid=%s): (%s) %s)",
                    writer.chunk, self.reqid, resp.status, resp.reason)
                writer.chunk['error'] = 'resp: HTTP %s' % resp.status
                self.failed_chunks.append(writer.chunk)
        else:
            self.failed_chunks.append(writer.chunk)

    def _close_writers(self, writers):
        """Explicitly close all chunk writers."""
        for writer in writers:
            io.close_source(writer, self.logger)

    def _get_results(self, writers):
        """
        Check the results of the writers.
        Failures are appended to the self.failed_chunks list.

        :returns: a list of chunks that have been uploaded.
        """
        success_chunks = []

        # we use eventlet GreenPile to read the responses from the writers
        pile = GreenPile(len(writers))

        for writer in writers:
            if writer.failed:
                # Already in failures list
                continue
            pile.spawn(self._get_response, writer)

        for (writer, resp) in pile:
            self._dispatch_response(writer, resp, success_chunks)

        self.quorum_or_fail(success_chunks, self.failed_chunks)

        return success_chunks

    def _get_response(self, writer):
        # spawned in a coroutine to read the HTTP response
        try:
            resp = writer.getresponse()
        except (Exception, Timeout) as exc:
            resp = None
            msg = text_type(exc)
            self.logger.warn("Failed to read response for %s (reqid=%s): %s",
                             writer.chunk, self.reqid, msg)
            writer.chunk['error'] = 'resp: %s' % msg
        # close_source() will be called in a finally block later.
        # But we do not want to wait for all writers to have finished writing
        # before closing connections.
        io.close_source(writer, self.logger)
        return (writer, resp)


class ECWriteHandler(io.WriteHandler):
    """
    Handles writes to an EC content.
    For initialization parameters, see oio.api.io.WriteHandler.
    """

    def stream(self):
        # the checksum context for the content
        global_checksum = hashlib.md5()
        total_bytes_transferred = 0
        content_chunks = []

        # the platform chunk size
        chunk_size = self.sysmeta['chunk_size']

        # this gives us an upper bound
        max_size = self.storage_method.ec_nb_data * chunk_size
        if max_size > self.storage_method.ec_segment_size:
            # align metachunk size on EC segment size
            max_size = \
                max_size - max_size % self.storage_method.ec_segment_size

        # meta chunks:
        #
        # {0: [{"url": "http://...", "pos": "0.0"},
        #      {"url": "http://...", "pos": "0.1"}, ...],
        #  1: [{"url": "http://...", "pos": "1.0"},
        #      {"url": "http://...", "pos": "1.1"}, ...],
        #  ..}
        #
        # iterate through the meta chunks
        bytes_transferred = -1
        kwargs = EcMetachunkWriter.filter_kwargs(self.extra_kwargs)
        for meta_chunk in self.chunk_prep():
            handler = EcMetachunkWriter(
                self.sysmeta, meta_chunk,
                global_checksum, self.storage_method,
                reqid=self.headers.get(REQID_HEADER),
                connection_timeout=self.connection_timeout,
                write_timeout=self.write_timeout,
                read_timeout=self.read_timeout,
                **kwargs)
            bytes_transferred, checksum, chunks = handler.stream(self.source,
                                                                 max_size)

            # chunks checksum is the metachunk hash
            # chunks size is the metachunk size
            for chunk in chunks:
                chunk['hash'] = checksum
                chunk['size'] = bytes_transferred
                # add the chunks whose upload succeeded
                # to the content chunk list
                if not chunk.get('error'):
                    content_chunks.append(chunk)

            total_bytes_transferred += bytes_transferred
            if bytes_transferred < max_size:
                break
            if len(self.source.peek()) == 0:
                break

        # compute the final content checksum
        content_checksum = global_checksum.hexdigest()

        return content_chunks, total_bytes_transferred, content_checksum


class ECRebuildHandler(object):
    def __init__(self, meta_chunk, missing, storage_method,
                 connection_timeout=None, read_timeout=None,
                 **_kwargs):
        self.meta_chunk = meta_chunk
        self.missing = missing
        self.storage_method = storage_method
        self.connection_timeout = connection_timeout or io.CONNECTION_TIMEOUT
        self.read_timeout = read_timeout or io.CHUNK_TIMEOUT
        self.logger = _kwargs.get('logger', LOGGER)

    def _get_response(self, chunk, headers):
        resp = None
        parsed = urlparse(chunk.get('real_url', chunk['url']))
        try:
            with ConnectionTimeout(self.connection_timeout):
                conn = io.http_connect(
                    parsed.netloc, 'GET', parsed.path, headers)

            with ChunkReadTimeout(self.read_timeout):
                resp = conn.getresponse()
            if resp.status != 200:
                self.logger.warning('Invalid GET response from %s: %s %s',
                                    chunk, resp.status, resp.reason)
                resp = None
        except (SocketError, Timeout) as err:
            self.logger.error('ERROR fetching %s: %s', chunk, err)
        except Exception:
            self.logger.exception('ERROR fetching %s', chunk)
        return resp

    def rebuild(self):
        pile = GreenPile(len(self.meta_chunk))

        nb_data = self.storage_method.ec_nb_data

        headers = {}
        for chunk in self.meta_chunk:
            pile.spawn(self._get_response, chunk, headers)

        resps = []
        for resp in pile:
            if not resp:
                continue
            resps.append(resp)
            if len(resps) >= self.storage_method.ec_nb_data:
                break
        else:
            self.logger.error('Unable to read enough valid sources to rebuild')
            raise exceptions.UnrecoverableContent(
                'Not enough valid sources to rebuild')

        rebuild_iter = self._make_rebuild_iter(resps[:nb_data])
        return rebuild_iter

    def _make_rebuild_iter(self, resps):
        def _get_frag(resp):
            buf = b''
            remaining = self.storage_method.ec_fragment_size
            while remaining:
                data = resp.read(remaining)
                if not data:
                    break
                remaining -= len(data)
                buf += data
            return buf

        def frag_iter():
            pile = GreenPile(len(resps))
            while True:
                for resp in resps:
                    pile.spawn(_get_frag, resp)
                try:
                    with Timeout(self.read_timeout):
                        frag = [frag for frag in pile]
                except Timeout as to:
                    self.logger.error('ERROR while rebuilding: %s', to)
                except Exception:
                    self.logger.exception('ERROR while rebuilding')
                    break
                if not all(frag):
                    break
                rebuilt_frag = self._reconstruct(frag)
                yield rebuilt_frag

        return frag_iter()

    def _reconstruct(self, frag):
        return self.storage_method.driver.reconstruct(frag, [self.missing])[0]<|MERGE_RESOLUTION|>--- conflicted
+++ resolved
@@ -697,13 +697,9 @@
             parts.append('%s: %s\r\n' % (CHUNK_HEADERS['chunk_hash'],
                                          self.checksum.hexdigest()))
         parts.append('\r\n')
-<<<<<<< HEAD
         to_send = ''.join(parts).encode('utf-8')
-=======
-        to_send = "".join(parts)
         if self.perfdata is not None:
             fin_start = monotonic_time()
->>>>>>> 0ac2da3e
         try:
             with ChunkWriteTimeout(self.write_timeout):
                 self.conn.send(to_send)
