--- conflicted
+++ resolved
@@ -18,7 +18,6 @@
 import os
 import random
 from inspect import isgenerator
-from requests.exceptions import ConnectionError
 
 
 from oio.common import exceptions as exc
@@ -264,11 +263,9 @@
                                                autocreate=True,
                                                **kwargs)
 
-    @handle_container_not_found
-<<<<<<< HEAD
-    def container_delete(self, account, container, headers=None, **kwargs):
-        """
-        Delete a container.
+    def container_touch(self, account, container, headers=None, **kwargs):
+        """
+        Trigger a notification about the container state.
 
         :param account: account from which to delete the container
         :type account: `str`
@@ -277,25 +274,27 @@
         :keyword headers: extra headers to send to the proxy
         :type headers: `dict`
         """
+        if not headers:
+            headers = dict()
+        if 'X-oio-req-id' not in headers:
+            headers['X-oio-req-id'] = utils.request_id()
+        self.container.container_touch(account, container, headers=headers,
+                                       **kwargs)
+
+    @handle_container_not_found
+    def container_delete(self, account, container, headers=None, **kwargs):
+        """
+        Delete a container.
+
+        :param account: account from which to delete the container
+        :type account: `str`
+        :param container: name of the container
+        :type container: `str`
+        :keyword headers: extra headers to send to the proxy
+        :type headers: `dict`
+        """
         self.container.container_delete(account, container,
                                         headers=headers, **kwargs)
-=======
-    def container_touch(self, account, container, headers=None):
-        uri = self._make_uri('container/touch')
-        params = self._make_params(account, container)
-        resp, resp_body = self._request(
-            'POST', uri, params=params, headers=headers)
-
-    @handle_container_not_found
-    def container_delete(self, account, container, headers=None):
-        uri = self._make_uri('container/destroy')
-        params = self._make_params(account, container)
-        try:
-            resp, resp_body = self._request(
-                'POST', uri, params=params, headers=headers)
-        except exc.Conflict as e:
-            raise exc.ContainerNotEmpty(e)
->>>>>>> 520b4161
 
     @handle_account_not_found
     def container_list(self, account, limit=None, marker=None,
@@ -486,26 +485,31 @@
                     properties=metadata, policy=policy, headers=headers,
                     key_file=key_file)
 
+    def object_touch(self, account, container, obj, headers=None, **kwargs):
+        """
+        Trigger a notification about an object
+        (as if it just had been created).
+
+        :param account: name of the account where to create the object
+        :type account: `str`
+        :param container: name of the container where to create the object
+        :type container: `str`
+        :param obj: name of the object to touch
+        :param headers: extra headers to pass to the proxy
+
+        """
+        if not headers:
+            headers = dict()
+        if 'X-oio-req-id' not in headers:
+            headers['X-oio-req-id'] = utils.request_id()
+        self.container.content_touch(account, container, obj, headers=headers,
+                                     **kwargs)
+
     @handle_object_not_found
-<<<<<<< HEAD
     def object_delete(self, account, container, obj, headers=None, **kwargs):
         # FIXME: this should be in kwargs
         if not headers:
             headers = dict()
-=======
-    def object_touch(self, account, container, obj, headers={}):
-        uri = self._make_uri('content/touch')
-        params = self._make_params(account, container, obj)
-        if 'X-oio-req-id' not in headers:
-            headers['X-oio-req-id'] = utils.request_id()
-        resp, resp_body = self._request(
-            'POST', uri, params=params, headers=headers)
-
-    @handle_object_not_found
-    def object_delete(self, account, container, obj, headers={}):
-        uri = self._make_uri('content/delete')
-        params = self._make_params(account, container, obj)
->>>>>>> 520b4161
         if 'X-oio-req-id' not in headers:
             headers['X-oio-req-id'] = utils.request_id()
         return self.container.content_delete(account, container, obj,
@@ -625,67 +629,10 @@
 
     @handle_object_not_found
     def object_del_properties(self, account, container, obj, properties,
-<<<<<<< HEAD
                               headers=None, **kwargs):
         return self.container.content_del_properties(
             account, container, obj, properties=properties,
             headers=headers, **kwargs)
-=======
-                              headers=None):
-        params = self._make_params(account, container, obj)
-        uri = self._make_uri('content/del_properties')
-        data = {'properties': properties}
-        resp, resp_body = self._request(
-            'POST', uri, data=json.dumps(data), params=params,
-            headers=headers)
-
-    def _make_uri(self, action):
-        uri = "%s/%s" % (self.namespace, action)
-        return uri
-
-    def _make_params(self, account, ref, obj=None):
-        params = {'acct': account,
-                  'ref': ref}
-        if obj:
-            params.update({'path': obj})
-        return params
-
-    def _get_service_url(self, srv_type):
-        uri = self._make_uri('lb/choose')
-        params = {'type': srv_type}
-        resp, resp_body = self._request('GET', uri, params=params)
-        if resp.status_code == 200:
-            return ['http://%s/' % x['addr'] for x in resp_body]
-        else:
-            raise exc.ClientException(
-                "could not find account instance url"
-            )
-
-    def _account_request(self, method, uri, **kwargs):
-        all_urls = None
-        try:
-            all_urls = self._get_service_url('account')
-            # FIXME(jfs): in some test cases, the _get_service_url seems to be
-            # mocked and it returns a single string. There is probably a better
-            # way to do it.
-            if not isinstance(all_urls, list):
-                all_urls = [all_urls]
-        except exc.ClientException as e:
-            if e.status == 481:
-                raise exc.ClientException(
-                        500, status=481,
-                        message="No valid account service found")
-            raise
-        for url in all_urls:
-            try:
-                resp, resp_body = self._request(method, uri, endpoint=url,
-                                                **kwargs)
-                return resp, resp_body
-            except ConnectionError:
-                continue
-        raise exc.ClientException(503, status=0,
-                                  message="No account service answered")
->>>>>>> 520b4161
 
     # FIXME: remove and call self.container.content_prepare() directly
     def _content_prepare(self, account, container, obj_name, size,
