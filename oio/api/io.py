# Copyright (C) 2015-2020 OpenIO SAS, as part of OpenIO SDS
#
# This library is free software; you can redistribute it and/or
# modify it under the terms of the GNU Lesser General Public
# License as published by the Free Software Foundation; either
# version 3.0 of the License, or (at your option) any later version.
#
# This library is distributed in the hope that it will be useful,
# but WITHOUT ANY WARRANTY; without even the implied warranty of
# MERCHANTABILITY or FITNESS FOR A PARTICULAR PURPOSE.  See the GNU
# Lesser General Public License for more details.
#
# You should have received a copy of the GNU Lesser General Public
# License along with this library.


from __future__ import absolute_import
from oio.common.green import eventlet_yield, Timeout

from io import BufferedReader, RawIOBase, IOBase
import itertools
from socket import error as SocketError
from six import PY2, text_type
from six.moves.urllib_parse import urlparse

from oio.common import exceptions as exc, green
from oio.common.constants import REQID_HEADER
from oio.common.http import parse_content_type,\
    parse_content_range, ranges_from_http_header, http_header_from_ranges
from oio.common.http_eventlet import http_connect
from oio.common.utils import GeneratorIO, group_chunk_errors, \
    deadline_to_timeout, monotonic_time, set_deadline_from_read_timeout
from oio.common.storage_method import STORAGE_METHODS
from oio.common.logger import get_logger

LOGGER = get_logger({}, __name__)

WRITE_CHUNK_SIZE = 65536
READ_CHUNK_SIZE = 65536

# RAWX connection timeout
CONNECTION_TIMEOUT = 10.0
# chunk operations timeout
CHUNK_TIMEOUT = 60.0
# client read timeout
CLIENT_TIMEOUT = 60.0

PUT_QUEUE_DEPTH = 10


def close_source(source, logger=None):
    """Safely close the connection behind `source`."""
    try:
        source.conn.close()
    except AttributeError:
        pass
    except Exception:
        logger = logger or LOGGER
        logger.exception("Failed to close %s", source)


class IOBaseWrapper(RawIOBase):
    """
    Wrap any object that has a `read` method into an `io.IOBase`.
    """

    def __init__(self, wrapped):
        """
        :raise AttributeError: if wrapped object has no `read` method
        """
        self.__read = getattr(wrapped, "read")

    def readable(self):
        return True

    def read(self, n=-1):
        return self.__read(n)

    def readinto(self, b):  # pylint: disable=invalid-name
        read_len = len(b)
        read_data = self.read(read_len)
        b[0:len(read_data)] = read_data
        return len(read_data)


class _WriteHandler(object):
    def __init__(self, chunk_preparer, storage_method, headers=None,
                 **kwargs):
        self.chunk_prep = None
        self._load_chunk_prep(chunk_preparer)
        self.storage_method = storage_method
        self.headers = headers or dict()
        self.connection_timeout = kwargs.get('connection_timeout',
                                             CONNECTION_TIMEOUT)
        self.deadline = kwargs.get('deadline')
        self.logger = kwargs.get('logger', LOGGER)
        self.extra_kwargs = kwargs

    def _load_chunk_prep(self, chunk_preparer):
        if isinstance(chunk_preparer, dict):
            def _sort_and_yield():
                for pos in sorted(chunk_preparer.keys()):
                    yield chunk_preparer[pos]
            self.chunk_prep = _sort_and_yield
        else:
            self.chunk_prep = chunk_preparer

    @property
    def write_timeout(self):
        if 'write_timeout' in self.extra_kwargs:
            return self.extra_kwargs['write_timeout']
        elif self.deadline is not None:
            return deadline_to_timeout(self.deadline, True)
        return CHUNK_TIMEOUT


class LinkHandler(_WriteHandler):
    def __init__(self, fullpath, chunk_preparer, storage_method, blob_client,
                 headers=None, **kwargs):
        super(LinkHandler, self).__init__(
            chunk_preparer, storage_method, headers=headers, **kwargs)
        self.fullpath = fullpath
        self.blob_client = blob_client

    def link(self):
        content_chunks = list()

        kwargs = MetachunkLinker.filter_kwargs(self.extra_kwargs)
        for meta_chunk in self.chunk_prep():
            try:
                handler = MetachunkLinker(
                    meta_chunk, self.fullpath, self.blob_client,
                    storage_method=self.storage_method,
                    reqid=self.headers.get(REQID_HEADER),
                    connection_timeout=self.connection_timeout,
                    write_timeout=self.write_timeout, **kwargs)
                chunks = handler.link()
            except Exception as ex:
                if isinstance(ex, exc.UnfinishedUploadException):
                    # pylint: disable=no-member
                    content_chunks = content_chunks + \
                            ex.chunks_already_uploaded
                    ex = ex.exception
                raise exc.UnfinishedUploadException(ex, content_chunks)

            for chunk in chunks:
                if not chunk.get('error'):
                    content_chunks.append(chunk)

        return content_chunks


class WriteHandler(_WriteHandler):
    def __init__(self, source, sysmeta, chunk_preparer,
                 storage_method, headers=None,
                 **kwargs):
        """
        :param connection_timeout: timeout to establish the connection
        :param write_timeout: timeout to send a buffer of data
        :param read_timeout: timeout to read a buffer of data from source
        :param chunk_checksum_algo: algorithm to use to compute chunk
            checksums locally. Can be `None` to disable local checksum
            computation and let the rawx compute it (will be md5).
        """
        super(WriteHandler, self).__init__(
            chunk_preparer, storage_method, headers=headers, **kwargs)
        if isinstance(source, IOBase):
            self.source = BufferedReader(source)
        else:
            self.source = BufferedReader(IOBaseWrapper(source))
        self.sysmeta = sysmeta

    @property
    def read_timeout(self):
        if 'read_timeout' in self.extra_kwargs:
            return self.extra_kwargs['read_timeout']
        elif self.deadline is not None:
            return deadline_to_timeout(self.deadline, True)
        return CLIENT_TIMEOUT

    def stream(self):
        """
        Uploads a stream of data.
        :returns: a tuple of 3 which contains:
           * the list of chunks to be saved in the container
           * the number of bytes transfered
           * the actual checksum of the data that went through the stream.
        """
        raise NotImplementedError()


def consume(it):
    for _x in it:
        pass


class Closeable(object):
    def __init__(self, *iterables):
        self.iterables = iterables

    def __iter__(self):
        return iter(itertools.chain(*(self.iterables)))

    def close(self):
        for iterator in self.iterables:
            close_method = getattr(iterator, 'close', None)
            if close_method:
                close_method()
        self.iterables = None


def chain(iterable):
    iterator = iter(iterable)
    try:
        d = ''
        while not d:
            d = next(iterator)
        return Closeable([d], iterator)
    except StopIteration:
        return []


def iters_to_raw_body(parts_iter):
    try:
        body_iter = next(parts_iter)['iter']
    except StopIteration:
        return ''

    def wrap(it, _j):
        for d in it:
            yield d
        try:
            next(_j)
        except StopIteration:
            pass
    return wrap(body_iter, parts_iter)


def discard_bytes(buf_size, start):
    """
    Discard the right amount of bytes so the reader
    yields only full records.
    """
    return (buf_size - (start % buf_size)) % buf_size


class ChunkReader(object):
    """
    Reads a chunk.
    """

    def __init__(self, chunk_iter, buf_size, headers,
                 connection_timeout=None, read_timeout=None,
                 align=False, perfdata=None, resp_by_chunk=None,
                 **_kwargs):
        """
        :param chunk_iter:
        :param buf_size: size of the read buffer
        :param headers:
        :param connection_timeout: timeout to establish the connection
        :param read_timeout: timeout to read a buffer of data
        :param align: if True, the reader will skip some bytes to align
                      on `buf_size`
        """
        self.chunk_iter = chunk_iter
        self.source = None
        # TODO deal with provided headers
        self._headers = None
        self.request_headers = headers
        self.sources = []
        self.status = None
        # buf size indicates the amount we data we yield
        self.buf_size = buf_size
        self.discard_bytes = 0
        self.align = align
        self.connection_timeout = connection_timeout or CONNECTION_TIMEOUT
        self.read_timeout = read_timeout or CHUNK_TIMEOUT
        if resp_by_chunk is not None:
            self._resp_by_chunk = resp_by_chunk
        else:
            self._resp_by_chunk = dict()
        self.perfdata = perfdata
        self.logger = _kwargs.get('logger', LOGGER)

    @property
    def reqid(self):
        """:returns: the request ID or None"""
        if not self.request_headers:
            return None
        return self.request_headers.get(REQID_HEADER)

    def recover(self, nb_bytes):
        """
        Recover the request.

        :param nb_bytes: number of bytes already consumed that we need to
                         discard if we perform a recovery from another source.

        :raises `ValueError`: if range header is not valid
        :raises `oio.common.exceptions.UnsatisfiableRange`:
        :raises `oio.common.exceptions.EmptyByteRange`:
        """
        if 'Range' in self.request_headers:
            request_range = ranges_from_http_header(
                self.request_headers['Range'])
            start, end = request_range[0]
            if start is None:
                # suffix byte range
                end -= nb_bytes
            else:
                start += nb_bytes
            if end is not None:
                if start == end + 1:
                    # no more bytes to serve in the requested byte range
                    raise exc.EmptyByteRange()
                if start is not None and start > end:
                    # invalid range
                    raise exc.UnsatisfiableRange()
                if end and start:
                    # full byte range
                    request_range = [(start, end)] + request_range[1:]
                else:
                    # suffix byte range
                    request_range = [(None, end)] + request_range[1:]
            else:
                # prefix byte range
                request_range = [(start, None)] + request_range[1:]

            self.request_headers['Range'] = http_header_from_ranges(
                request_range)
        else:
            # just add an offset to the request
            self.request_headers['Range'] = 'bytes=%d-' % nb_bytes

    def _get_request(self, chunk):
        """
        Connect to a chunk, fetch headers but don't read data.
        Save the response object in `self.sources` list.
        """
        try:
            with green.ConnectionTimeout(self.connection_timeout):
                raw_url = chunk.get("real_url", chunk["url"])
                parsed = urlparse(raw_url)
                if self.perfdata is not None:
                    connect_start = monotonic_time()
                conn = http_connect(parsed.netloc, 'GET', parsed.path,
                                    self.request_headers, scheme=parsed.scheme)
                if self.perfdata is not None:
                    connect_end = monotonic_time()
                    rawx_perfdata = self.perfdata.setdefault('rawx', dict())
                    rawx_perfdata['connect.' + chunk['url']] = \
                        connect_end - connect_start
            with green.OioTimeout(self.read_timeout):
                source = conn.getresponse()
                source.conn = conn
                if self.perfdata is not None:
                    source.download_start = monotonic_time()
        except (SocketError, Timeout) as err:
            self.logger.error('Connection failed to %s (reqid=%s): %s',
                              chunk, self.reqid, err)
            self._resp_by_chunk[chunk["url"]] = (0, text_type(err))
            return False
        except Exception as err:
            self.logger.exception('Connection failed to %s (reqid=%s)',
                                  chunk, self.reqid)
            self._resp_by_chunk[chunk["url"]] = (0, text_type(err))
            return False

        if source.status in (200, 206):
            self.status = source.status
            self._headers = [(k.lower(), v) for k, v in source.getheaders()]
            self.sources.append((source, chunk))
            return True
        else:
            self.logger.warn("Invalid response from %s (reqid=%s): %d %s",
                             chunk, self.reqid, source.status, source.reason)
            self._resp_by_chunk[chunk["url"]] = (source.status,
                                                 text_type(source.reason))
            close_source(source, self.logger)
        return False

    def _get_source(self):
        """
        Iterate on chunks until one answers,
        and return the response object.
        """
        for chunk in self.chunk_iter:
            # continue to iterate until we find a valid source
            if self._get_request(chunk):
                break

        if self.sources:
            source, chunk = self.sources.pop()
            return source, chunk
        return None, None

    def get_iter(self):
        source, chunk = self._get_source()
        if source:
            return self._get_iter(chunk, source)
        errors = group_chunk_errors(self._resp_by_chunk.items())
        if len(errors) == 1:
            # All errors are of the same type, group them
            status, chunks = errors.popitem()
            raise exc.from_status(status[0], "%s %s" % (status[1], chunks))
        raise exc.ServiceUnavailable("unavailable chunks: %s" %
                                     self._resp_by_chunk)

    def stream(self):
        """
        Get a generator over chunk data.
        After calling this method, the `headers` field will be available
        (even if no data is read from the generator).
        """
        parts_iter = self.get_iter()

        def _iter():
            for part in parts_iter:
                for data in part['iter']:
                    yield data
            return

<<<<<<< HEAD
        if PY2:
            return GeneratorIO(_iter())
        return _iter()
=======
        return GeneratorIO(_iter(), False)
>>>>>>> 54b10652

    def fill_ranges(self, start, end, length):
        """
        Fill the request ranges.
        """
        if length == 0:
            return

        if self.align and self.buf_size:
            # discard bytes
            # so we only yield complete EC segments
            self.discard_bytes = discard_bytes(self.buf_size, start)

        # change headers for efficient recovery
        if 'Range' in self.request_headers:
            try:
                orig_ranges = ranges_from_http_header(
                    self.request_headers['Range'])
                new_ranges = [(start, end)] + orig_ranges[1:]
            except ValueError:
                new_ranges = [(start, end)]
        else:
            new_ranges = [(start, end)]

        self.request_headers['Range'] = http_header_from_ranges(
            new_ranges)

    @staticmethod
    def get_next_part(parts_iter):
        """
        Gets next part of the body

        NOTE: for the moment only return one part
              (single range only)
        """
        while True:
            try:
                with green.ChunkReadTimeout(CHUNK_TIMEOUT):
                    start, end, length, headers, part = next(
                        parts_iter[0])
                return (start, end, length, headers, part)
            except green.ChunkReadTimeout:
                # TODO recover
                return

    def iter_from_resp(self, source, parts_iter, part, chunk):
        bytes_consumed = 0
        count = 0
        buf = b''
        if self.perfdata is not None:
            rawx_perfdata = self.perfdata.setdefault('rawx', dict())
            chunk_url = chunk['url']
        while True:
            try:
                with green.ChunkReadTimeout(self.read_timeout):
                    data = part.read(READ_CHUNK_SIZE)
                    count += 1
                    buf += data
            except (green.ChunkReadTimeout, IOError) as crto:
                try:
                    self.recover(bytes_consumed)
                except (exc.UnsatisfiableRange, ValueError):
                    raise
                except exc.EmptyByteRange:
                    # we are done already
                    break
                buf = b''
                # find a new source to perform recovery
                new_source, new_chunk = self._get_source()
                if new_source:
                    self.logger.warn(
                        "Failed to read from %s (%s), "
                        "retrying from %s (reqid=%s)",
                        chunk, crto, new_chunk, self.reqid)
                    close_source(source[0], self.logger)
                    # switch source
                    source[0] = new_source
                    chunk = new_chunk
                    parts_iter[0] = make_iter_from_resp(source[0])
                    try:
                        _j, _j, _j, _j, part = \
                            self.get_next_part(parts_iter)
                    except StopIteration:
                        # failed to recover
                        # we did our best
                        return

                else:
                    self.logger.warn("Failed to read from %s (%s, reqid=%s)",
                                     chunk, crto, self.reqid)
                    # no valid source found to recover
                    raise
            else:
                # discard bytes
                if buf and self.discard_bytes:
                    if self.discard_bytes < len(buf):
                        buf = buf[self.discard_bytes:]
                        bytes_consumed += self.discard_bytes
                        self.discard_bytes = 0
                    else:
                        self.discard_bytes -= len(buf)
                        bytes_consumed += len(buf)
                        buf = b''

                # no data returned
                # flush out buffer
                if not data:
                    if buf:
                        bytes_consumed += len(buf)
                        yield buf
                    buf = b''
                    break

                # If buf_size is defined, yield bounded data buffers
                if self.buf_size is not None:
                    while len(buf) >= self.buf_size:
                        read_d = buf[:self.buf_size]
                        buf = buf[self.buf_size:]
                        yield read_d
                        bytes_consumed += len(read_d)
                else:
                    yield buf
                    bytes_consumed += len(buf)
                    buf = b''

                # avoid starvation by yielding
                # every once in a while
                if count % 10 == 0:
                    eventlet_yield()

        if self.perfdata is not None:
            download_end = monotonic_time()
            key = 'download.' + chunk_url
            rawx_perfdata[key] = rawx_perfdata.get(key, 0.0) \
                + download_end - source[0].download_start

    def _get_iter(self, chunk, source):
        source = [source]
        try:
            parts_iter = [make_iter_from_resp(source[0])]
            body_iter = None
            try:
                while True:
                    start, end, length, headers, part = \
                        self.get_next_part(parts_iter)
                    self.fill_ranges(start, end, length)
                    body_iter = self.iter_from_resp(
                        source, parts_iter, part, chunk)
                    result = {'start': start, 'end': end, 'length': length,
                              'iter': body_iter, 'headers': headers}
                    yield result
            except StopIteration:
                pass

        except green.ChunkReadTimeout:
            self.logger.exception("Failure during chunk read (reqid=%s)",
                                  self.reqid)
            raise
        except Exception:
            self.logger.exception("Failure during read (reqid=%s)", self.reqid)
            raise
        finally:
            close_source(source[0], self.logger)

    @property
    def headers(self):
        if not self._headers:
            return dict()
        return dict(self._headers)

    def _create_iter(self, chunk, source):
        parts_iter = self._get_iter(chunk, source)
        for part in parts_iter:
            for d in part['iter']:
                yield d

    def __iter__(self):
        parts_iter = self.get_iter()
        if not parts_iter:
            raise exc.ChunkException()
        for part in parts_iter:
            for data in part['iter']:
                yield data
        return


def exp_ramp_gen(start, maximum):
    """
    Yield exponentially increasing numbers.

    Multiply the yielded number by 2 in each iteration
    after the second one, until maximum is reached.

    :param start: the first number to be yielded.
    :param maximum: the maximum number to yield.
    """
    # Yield the minimum twice in order to keep things aligned
    yield start
    current = start
    while True:
        yield current
        current = min(current * 2, maximum)


class _MetachunkWriter(object):

    def __init__(self, storage_method=None, quorum=None,
                 reqid=None, perfdata=None, **kwargs):
        self.storage_method = storage_method
        self._quorum = quorum
        if storage_method is None and quorum is None:
            raise ValueError('Missing storage_method or quorum')
        self.perfdata = perfdata
        self.reqid = reqid

    @property
    def quorum(self):
        """Minimum number of chunks required to validate an upload"""
        if self._quorum is None:
            return self.storage_method.quorum
        return self._quorum

    def quorum_or_fail(self, successes, failures):
        """
        Compare the number of uploads against the quorum.

        :param successes: a list of chunk objects whose upload succeded
        :type successes: `list` or `tuple`
        :param failures: a list of chunk objects whose upload failed
        :type failures: `list` or `tuple`
        :raises `exc.SourceReadError`: if there is an error while reading
            data from the client
        :raises `exc.SourceReadTimeout`: if there is a timeout while reading
            data from the client
        :raises `exc.OioTimeout`: if there is a timeout among the errors
        :raises `exc.ServiceBusy`: if quorum has not been reached
            for any other reason
        """
        if len(successes) < self.quorum:
            errors = group_chunk_errors(
                ((chunk["url"], chunk.get("error", "success"))
                 for chunk in successes + failures))
            new_exc = exc.ServiceBusy(
                message=("RAWX write failure, quorum not reached (%d/%d): %s" %
                         (len(successes), self.quorum, errors)))
            for err in [x.get('error') for x in failures]:
                if isinstance(err, exc.SourceReadError):
                    raise exc.SourceReadError(new_exc)
                elif isinstance(err, green.SourceReadTimeout):
                    # Never raise 'green' timeouts out of our API
                    raise exc.SourceReadTimeout(new_exc)
                elif isinstance(err, (exc.OioTimeout, green.OioTimeout)):
                    raise exc.OioTimeout(new_exc)
            raise new_exc


class MetachunkLinker(_MetachunkWriter):
    """
    Base class for metachunk linkers
    """
    def __init__(self, meta_chunk_target, fullpath, blob_client,
                 storage_method=None, quorum=None, reqid=None, perfdata=None,
                 connection_timeout=None, write_timeout=None,
                 **kwargs):
        super(MetachunkLinker, self).__init__(
            storage_method=storage_method, quorum=quorum, reqid=reqid,
            perfdata=perfdata, **kwargs)
        self.meta_chunk_target = meta_chunk_target
        self.fullpath = fullpath
        self.blob_client = blob_client
        self.connection_timeout = connection_timeout or CONNECTION_TIMEOUT
        self.write_timeout = write_timeout or CHUNK_TIMEOUT
        self.logger = kwargs.get('logger', LOGGER)

    @classmethod
    def filter_kwargs(cls, kwargs):
        return {k: v for k, v in kwargs.items()
                if k in ('perfdata',
                         'logger')}

    def link(self):
        new_meta_chunks = list()
        failed_chunks = list()
        for chunk_target in self.meta_chunk_target:
            try:
                resp, new_chunk_url = self.blob_client.chunk_link(
                    chunk_target['url'], None, self.fullpath,
                    connection_timeout=self.connection_timeout,
                    write_timeout=self.write_timeout, reqid=self.reqid,
                    perfdata=self.perfdata, logger=self.logger)
                new_chunk = chunk_target.copy()
                new_chunk['url'] = new_chunk_url
                new_meta_chunks.append(new_chunk)
            except Exception:
                failed_chunks.append(chunk_target)
        try:
            self.quorum_or_fail(new_meta_chunks, failed_chunks)
        except Exception as ex:
            raise exc.UnfinishedUploadException(ex, new_meta_chunks)
        return new_meta_chunks


class MetachunkWriter(_MetachunkWriter):
    """
    Base class for metachunk writers
    """
    def __init__(self, storage_method=None, quorum=None,
                 chunk_checksum_algo='md5', reqid=None,
                 chunk_buffer_min=32768, chunk_buffer_max=262144,
                 perfdata=None, **_kwargs):
        super(MetachunkWriter, self).__init__(
            storage_method=storage_method, quorum=quorum, reqid=reqid,
            perfdata=perfdata, **_kwargs)
        self.chunk_checksum_algo = chunk_checksum_algo
        self._buffer_size_gen = exp_ramp_gen(chunk_buffer_min,
                                             chunk_buffer_max)

    @classmethod
    def filter_kwargs(cls, kwargs):
        return {k: v for k, v in kwargs.items()
                if k in ('chunk_checksum_algo',
                         'chunk_buffer_min',
                         'chunk_buffer_max',
                         'perfdata',
                         'logger')}

    def buffer_size(self):
        """
        Return a progressive buffer size.

        Start small to minimize initial dead time and parallelize early,
        then grow to avoid too much context switches.
        """
        return next(self._buffer_size_gen)


class MetachunkPreparer(object):
    """Get metadata for a new object and continuously yield new metachunks."""

    def __init__(self, container_client, account, container, obj_name,
                 policy=None, **kwargs):
        self.account = account
        self.container = container
        self.obj_name = obj_name
        self.policy = policy
        self.container_client = container_client
        self.extra_kwargs = kwargs

        # TODO: optimize by asking more than one metachunk at a time
        self.obj_meta, self.first_body = self.container_client.content_prepare(
            account, container, obj_name, size=1, stgpol=policy,
            **kwargs)
        self.stg_method = STORAGE_METHODS.load(self.obj_meta['chunk_method'])

        self._all_chunks = list()
        if 'properties' not in self.obj_meta:
            self.obj_meta['properties'] = dict()

    def _fix_mc_pos(self, chunks, mc_pos):
        for chunk in chunks:
            raw_pos = chunk['pos'].split('.')
            if self.stg_method.ec:
                chunk['num'] = int(raw_pos[1])
                chunk['pos'] = '%d.%d' % (mc_pos, chunk['num'])
            else:
                chunk['pos'] = text_type(mc_pos)

    def __call__(self):
        mc_pos = self.extra_kwargs.get('meta_pos', 0)
        self._fix_mc_pos(self.first_body, mc_pos)
        self._all_chunks.extend(self.first_body)
        yield self.first_body
        while True:
            mc_pos += 1
            # If we are here, we know that the client is still
            # listening (he is uploading data). It seems a good idea to
            # postpone the deadline.
            set_deadline_from_read_timeout(self.extra_kwargs, force=True)
            meta, next_body = self.container_client.content_prepare(
                    self.account, self.container, self.obj_name, size=1,
                    stgpol=self.policy, **self.extra_kwargs)
            self.obj_meta['properties'].update(meta.get('properties', {}))
            self._fix_mc_pos(next_body, mc_pos)
            self._all_chunks.extend(next_body)
            yield next_body

    def all_chunks_so_far(self):
        """Get the list of all chunks yielded so far."""
        return self._all_chunks


def make_iter_from_resp(resp):
    """
    Makes a part iterator from a HTTP response

    iterator return tuples:

    (start, end, length, headers, body_file)
    """
    if resp.status == 200:
        content_length = int(resp.getheader('Content-Length'))
        return iter([(0, content_length - 1, content_length,
                    resp.getheaders(), resp)])
    content_type, params = parse_content_type(resp.getheader('Content-Type'))
    if content_type != 'multipart/byteranges':
        start, end, _ = parse_content_range(
            resp.getheader('Content-Range'))
        return iter([(start, end, end-start+1, resp.getheaders(), resp)])
    else:
        raise ValueError("Invalid response with code %d and content-type %s" %
                         resp.status, content_type)<|MERGE_RESOLUTION|>--- conflicted
+++ resolved
@@ -420,13 +420,9 @@
                     yield data
             return
 
-<<<<<<< HEAD
         if PY2:
-            return GeneratorIO(_iter())
+            return GeneratorIO(_iter(), sub_generator=False)
         return _iter()
-=======
-        return GeneratorIO(_iter(), False)
->>>>>>> 54b10652
 
     def fill_ranges(self, start, end, length):
         """
