--- conflicted
+++ resolved
@@ -527,11 +527,7 @@
         return account_id
 
     @catch_service_errors
-<<<<<<< HEAD
-    def delete_account(self, req_account_id):
-=======
-    def delete_account(self, account_id, **kwargs):
->>>>>>> 4bd21fc6
+    def delete_account(self, req_account_id, **kwargs):
         conn = self.conn
         if not req_account_id:
             return None
@@ -561,20 +557,12 @@
         return True
 
     @catch_service_errors
-<<<<<<< HEAD
-    def get_account_metadata(self, req_account_id):
-        conn = self.conn_slave
+    def get_account_metadata(self, req_account_id, **kwargs):
         if not req_account_id:
             return None
+
+        conn = self.get_slave_conn(**kwargs)
         account_id = conn.hget(self.akey(req_account_id), 'id')
-=======
-    def get_account_metadata(self, account_id, **kwargs):
-        if not account_id:
-            return None
-
-        conn = self.get_slave_conn(**kwargs)
-        account_id = conn.hget(self.akey(account_id), 'id')
->>>>>>> 4bd21fc6
 
         if not account_id:
             return None
@@ -687,20 +675,12 @@
         # return None
 
     @catch_service_errors
-<<<<<<< HEAD
-    def info_account(self, req_account_id):
-        conn = self.conn_slave
+    def info_account(self, req_account_id, **kwargs):
         if not req_account_id:
             return None
+
+        conn = self.get_slave_conn(**kwargs)
         account_id = conn.hget(self.akey(req_account_id), 'id')
-=======
-    def info_account(self, account_id, **kwargs):
-        if not account_id:
-            return None
-
-        conn = self.get_slave_conn(**kwargs)
-        account_id = conn.hget(self.akey(account_id), 'id')
->>>>>>> 4bd21fc6
 
         if not account_id:
             return None
