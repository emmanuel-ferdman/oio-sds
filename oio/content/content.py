# Copyright (C) 2015-2017 OpenIO SAS, as part of OpenIO SDS
#
# This library is free software; you can redistribute it and/or
# modify it under the terms of the GNU Lesser General Public
# License as published by the Free Software Foundation; either
# version 3.0 of the License, or (at your option) any later version.
#
# This library is distributed in the hope that it will be useful,
# but WITHOUT ANY WARRANTY; without even the implied warranty of
# MERCHANTABILITY or FITNESS FOR A PARTICULAR PURPOSE.  See the GNU
# Lesser General Public License for more details.
#
# You should have received a copy of the GNU Lesser General Public
# License along with this library.

from oio.common import exceptions as exc
from oio.common.exceptions import ClientException, OrphanChunk
from oio.common.logger import get_logger
from oio.blob.client import BlobClient
from oio.container.client import ContainerClient
from urllib import quote_plus
from oio.common.constants import OIO_VERSION


class Content(object):

    # FIXME: no need for container_id since we have account and container name
    def __init__(self, conf, container_id, metadata, chunks, storage_method,
                 account, container_name, blob_client=None,
                 container_client=None, logger=None):
        self.conf = conf
        self.container_id = container_id
        self.metadata = metadata
        self.chunks = ChunksHelper(chunks)
        self.storage_method = storage_method
<<<<<<< HEAD
        self.logger = get_logger(self.conf)
        self.blob_client = BlobClient(conf)
=======
        self.logger = logger or get_logger(self.conf)
        self.blob_client = (blob_client or BlobClient())
>>>>>>> ef0080d3
        self.container_client = (container_client
                                 or ContainerClient(self.conf,
                                                    logger=self.logger))

        # FIXME: all these may be properties
        self.content_id = self.metadata["id"]
        self.path = self.metadata["name"]
        self.length = int(self.metadata["length"])
        self.version = self.metadata["version"]
        self.checksum = self.metadata["hash"]
        self.chunk_method = self.metadata["chunk_method"]
        self.account = account
        self.container_name = container_name
        if 'full_path' in self.metadata:
            self.full_path = metadata['full_path']
        else:
            self.full_path = ['{0}/{1}/{2}/{3}'.
                              format(quote_plus(self.account),
                                     quote_plus(self.container_name),
                                     quote_plus(self.path),
                                     self.version)]

    @property
    def mime_type(self):
        return self.metadata["mime_type"]

    @mime_type.setter
    def mime_type(self, value):
        self.metadata["mime_type"] = value

    @property
    def policy(self):
        return self.metadata["policy"]

    @policy.setter
    def policy(self, value):
        self.metadata["policy"] = value

    @property
    def properties(self):
        return self.metadata.get('properties')

    @properties.setter
    def properties(self, value):
        if not isinstance(value, dict):
            raise ValueError("'value' must be a dict")
        self.metadata['properties'] = value

    def _get_spare_chunk(self, chunks_notin, chunks_broken):
        spare_data = {
            "notin": ChunksHelper(chunks_notin, False).raw(),
            "broken": ChunksHelper(chunks_broken, False).raw()
        }
        try:
            spare_resp = self.container_client.content_spare(
                cid=self.container_id, path=self.content_id,
                data=spare_data, stgpol=self.policy)
        except ClientException as e:
            raise exc.SpareChunkException("No spare chunk (%s)" % e.message)

        url_list = []
        for c in spare_resp["chunks"]:
            url_list.append(c["id"])

        return url_list

    def _add_raw_chunk(self, current_chunk, url):
        data = {'type': 'chunk',
                'id': url,
                'hash': current_chunk.checksum,
                'size': current_chunk.size,
                'pos': current_chunk.pos,
                'content': self.content_id}

        self.container_client.container_raw_insert(
            data, cid=self.container_id)

    def _update_spare_chunk(self, current_chunk, new_url):
        old = {'type': 'chunk',
               'id': current_chunk.url,
               'hash': current_chunk.checksum,
               'size': current_chunk.size,
               'pos': current_chunk.pos,
               'content': self.content_id}
        new = {'type': 'chunk',
               'id': new_url,
               'hash': current_chunk.checksum,
               'size': current_chunk.size,
               'pos': current_chunk.pos,
               'content': self.content_id}
        self.container_client.container_raw_update(
            [old], [new], cid=self.container_id)

    def _generate_sysmeta(self):
        sysmeta = dict()
        sysmeta['id'] = self.content_id
        sysmeta['version'] = self.version
        sysmeta['policy'] = self.policy
        sysmeta['mime_type'] = self.mime_type
        sysmeta['chunk_method'] = self.chunk_method
        sysmeta['chunk_size'] = self.metadata['chunk_size']
        sysmeta['oio_version'] = OIO_VERSION
        sysmeta['full_path'] = self.full_path
        sysmeta['content_path'] = self.path
        sysmeta['container_id'] = self.container_id
        return sysmeta

    def _create_object(self, **kwargs):
        data = {'chunks': self.chunks.raw(),
                'properties': self.properties}
        self.container_client.content_create(
            cid=self.container_id, path=self.path, content_id=self.content_id,
            stgpol=self.policy, size=self.length, checksum=self.checksum,
            version=self.version, chunk_method=self.chunk_method,
            mime_type=self.mime_type, data=data,
            **kwargs)

    def rebuild_chunk(self, chunk_id, allow_same_rawx=False, chunk_pos=None):
        raise NotImplementedError()

    def create(self, stream, **kwargs):
        raise NotImplementedError()

    def fetch(self):
        raise NotImplementedError()

    def delete(self, **kwargs):
        self.container_client.content_delete(
            cid=self.container_id, path=self.path, **kwargs)

    def move_chunk(self, chunk_id):
        current_chunk = self.chunks.filter(id=chunk_id).one()
        if current_chunk is None:
            raise OrphanChunk("Chunk not found in content")

        other_chunks = self.chunks.filter(
            metapos=current_chunk.metapos).exclude(id=chunk_id).all()

        spare_urls = self._get_spare_chunk(other_chunks, [current_chunk])

        self.logger.debug("copy chunk from %s to %s",
                          current_chunk.url, spare_urls[0])
        self.blob_client.chunk_copy(current_chunk.url, spare_urls[0])

        self._update_spare_chunk(current_chunk, spare_urls[0])

        try:
            self.blob_client.chunk_delete(current_chunk.url)
        except Exception:
            self.logger.warn("Failed to delete chunk %s" % current_chunk.url)

        current_chunk.url = spare_urls[0]

        return current_chunk.raw()


class Chunk(object):
    def __init__(self, chunk):
        self._data = chunk
        self._pos = chunk['pos']
        d = self.pos.split('.', 1)
        if len(d) > 1:
            ec = True
            self._metapos = int(d[0])
            self._subpos = int(d[1])
        else:
            self._metapos = int(self._pos)
            ec = False
        self._ec = ec

    @property
    def ec(self):
        return self._ec

    @property
    def url(self):
        return self._data["url"]

    @url.setter
    def url(self, new_url):
        self._data["url"] = new_url

    @property
    def pos(self):
        return self._pos

    @property
    def metapos(self):
        return self._metapos

    @property
    def subpos(self):
        return self._subpos

    @property
    def size(self):
        return self._data["size"]

    @size.setter
    def size(self, new_size):
        self._data["size"] = new_size

    @property
    def id(self):
        return self.url.split('/')[-1]

    @property
    def host(self):
        return self.url.split('/')[2]

    @property
    def checksum(self):
        return self._data["hash"].upper()

    @checksum.setter
    def checksum(self, new_checksum):
        self._data["hash"] = new_checksum

    @property
    def data(self):
        return self._data

    def raw(self):
        return self._data

    def __str__(self):
        return "[Chunk %s (%s)]" % (self.url, self.pos)

    def __cmp__(self, other):
        if self.metapos != other.metapos:
            return cmp(self.metapos, other.metapos)

        if not self.ec:
            return cmp(self.id, other.id)

        return cmp(self.subpos, other.subpos)


class ChunksHelper(object):
    def __init__(self, chunks, raw_chunk=True):
        if raw_chunk:
            self.chunks = []
            for c in chunks:
                self.chunks.append(Chunk(c))
        else:
            self.chunks = chunks
        self.chunks.sort()

    def filter(self, id=None, pos=None, metapos=None, subpos=None):
        found = []
        for c in self.chunks:
            if id is not None and c.id != id:
                continue
            if pos is not None and c.pos != str(pos):
                continue
            if metapos is not None and c.metapos != metapos:
                continue
            if subpos is not None and c.subpos != subpos:
                continue
            found.append(c)
        return ChunksHelper(found, False)

    def exclude(self, id=None, pos=None, metapos=None, subpos=None):
        found = []
        for c in self.chunks:
            if id is not None and c.id == id:
                continue
            if pos is not None and c.pos == str(pos):
                continue
            if metapos is not None and c.metapos == metapos:
                continue
            if subpos is not None and c.subpos == subpos:
                continue
            found.append(c)
        return ChunksHelper(found, False)

    def one(self):
        if len(self.chunks) != 1:
            return None
        return self.chunks[0]

    def all(self):
        return self.chunks

    def raw(self):
        res = []
        for c in self.chunks:
            res.append(c.raw())
        return res

    def __len__(self):
        return len(self.chunks)

    def __iter__(self):
        for c in self.chunks:
            yield c

    def __getitem__(self, item):
        return self.chunks[item]<|MERGE_RESOLUTION|>--- conflicted
+++ resolved
@@ -1,4 +1,4 @@
-# Copyright (C) 2015-2017 OpenIO SAS, as part of OpenIO SDS
+# Copyright (C) 2015-2018 OpenIO SAS, as part of OpenIO SDS
 #
 # This library is free software; you can redistribute it and/or
 # modify it under the terms of the GNU Lesser General Public
@@ -33,13 +33,8 @@
         self.metadata = metadata
         self.chunks = ChunksHelper(chunks)
         self.storage_method = storage_method
-<<<<<<< HEAD
-        self.logger = get_logger(self.conf)
-        self.blob_client = BlobClient(conf)
-=======
         self.logger = logger or get_logger(self.conf)
-        self.blob_client = (blob_client or BlobClient())
->>>>>>> ef0080d3
+        self.blob_client = (blob_client or BlobClient(conf))
         self.container_client = (container_client
                                  or ContainerClient(self.conf,
                                                     logger=self.logger))
