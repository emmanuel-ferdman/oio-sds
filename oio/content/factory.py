# Copyright (C) 2015-2017 OpenIO SAS, as part of OpenIO SDS
#
# This library is free software; you can redistribute it and/or
# modify it under the terms of the GNU Lesser General Public
# License as published by the Free Software Foundation; either
# version 3.0 of the License, or (at your option) any later version.
#
# This library is distributed in the hope that it will be useful,
# but WITHOUT ANY WARRANTY; without even the implied warranty of
# MERCHANTABILITY or FITNESS FOR A PARTICULAR PURPOSE.  See the GNU
# Lesser General Public License for more details.
#
# You should have received a copy of the GNU Lesser General Public
# License along with this library.

from oio.common.exceptions import ContentNotFound
from oio.common.exceptions import NotFound
from oio.common.utils import GeneratorIO
from oio.common.logger import get_logger
from oio.container.client import ContainerClient
from oio.blob.client import BlobClient
from oio.content.plain import PlainContent
from oio.content.ec import ECContent
from oio.common.storage_method import STORAGE_METHODS


class ContentFactory(object):
    DEFAULT_DATASEC = "plain", {"nb_copy": "1", "distance": "0"}

<<<<<<< HEAD
    def __init__(self, conf, container_client=None, **kwargs):
        self.conf = conf
        self.logger = get_logger(conf)
        self.container_client = container_client or \
            ContainerClient(conf, logger=self.logger, **kwargs)
=======
    def __init__(self, conf, logger=None, **kwargs):
        self.conf = conf
        self.logger = logger or get_logger(conf)
        self.container_client = ContainerClient(conf, logger=self.logger,
                                                **kwargs)
        self.blob_client = BlobClient(**kwargs)
>>>>>>> 780f9dcb

    def get(self, container_id, content_id, account=None,
            container_name=None):
        try:
            meta, chunks = self.container_client.content_locate(
                cid=container_id, content=content_id)
        except NotFound:
            raise ContentNotFound("Content %s/%s not found" % (container_id,
                                  content_id))

        chunk_method = meta['chunk_method']
        storage_method = STORAGE_METHODS.load(chunk_method)
        if not account or not container_name:
            container_info = self.container_client.container_get_properties(
                cid=container_id)['system']
            if not account:
                account = container_info['sys.account']
            if not container_name:
                container_name = container_info['sys.user.name']
        cls = ECContent if storage_method.ec else PlainContent
        return cls(self.conf, container_id, meta, chunks, storage_method,
                   account, container_name,
                   container_client=self.container_client,
                   blob_client=self.blob_client,
                   logger=self.logger)

    def new(self, container_id, path, size, policy, account=None,
            container_name=None, **kwargs):
        meta, chunks = self.container_client.content_prepare(
            cid=container_id, path=path, size=size, stgpol=policy,
            **kwargs)

        chunk_method = meta['chunk_method']
        storage_method = STORAGE_METHODS.load(chunk_method)
        if not account or not container_name:
            container_info = self.container_client.container_get_properties(
                cid=container_id)['system']
            if not account:
                account = container_info['sys.account']
            if not container_name:
                container_name = container_info['sys.user.name']
        cls = ECContent if storage_method.ec else PlainContent
        return cls(self.conf, container_id, meta, chunks, storage_method,
                   account, container_name)

    def copy(self, origin, policy=None):
        if not policy:
            policy = origin.policy
        metadata = origin.metadata.copy()
        new_metadata, chunks = self.container_client.content_prepare(
            cid=origin.container_id,
            path=metadata['name'],
            size=metadata['length'],
            stgpol=policy)

        metadata['chunk_method'] = new_metadata['chunk_method']
        metadata['chunk_size'] = new_metadata['chunk_size']
        # We must use a new content_id since we change the data
        metadata['id'] = new_metadata['id']
        # We may want to keep the same version, but it is denied by meta2
        metadata['version'] = int(metadata['version']) + 1
        metadata['policy'] = new_metadata['policy']
        # FIXME: meta2 does not allow us to set ctime
        # and thus the object will appear as new.
        storage_method = STORAGE_METHODS.load(metadata['chunk_method'])

        cls = ECContent if storage_method.ec else PlainContent
        return cls(self.conf, origin.container_id,
                   metadata, chunks, storage_method,
                   origin.account, origin.container_name)

    def change_policy(self, container_id, content_id, new_policy):
        old_content = self.get(container_id, content_id)
        if old_content.policy == new_policy:
            return old_content

        new_content = self.copy(old_content, policy=new_policy)

        stream = old_content.fetch()
        new_content.create(GeneratorIO(stream))
        # the old content is automatically deleted because the new content has
        # the same name (but not the same id)
        return new_content<|MERGE_RESOLUTION|>--- conflicted
+++ resolved
@@ -1,4 +1,4 @@
-# Copyright (C) 2015-2017 OpenIO SAS, as part of OpenIO SDS
+# Copyright (C) 2015-2018 OpenIO SAS, as part of OpenIO SDS
 #
 # This library is free software; you can redistribute it and/or
 # modify it under the terms of the GNU Lesser General Public
@@ -27,20 +27,12 @@
 class ContentFactory(object):
     DEFAULT_DATASEC = "plain", {"nb_copy": "1", "distance": "0"}
 
-<<<<<<< HEAD
-    def __init__(self, conf, container_client=None, **kwargs):
+    def __init__(self, conf, container_client=None, logger=None, **kwargs):
         self.conf = conf
-        self.logger = get_logger(conf)
+        self.logger = logger or get_logger(conf)
         self.container_client = container_client or \
             ContainerClient(conf, logger=self.logger, **kwargs)
-=======
-    def __init__(self, conf, logger=None, **kwargs):
-        self.conf = conf
-        self.logger = logger or get_logger(conf)
-        self.container_client = ContainerClient(conf, logger=self.logger,
-                                                **kwargs)
         self.blob_client = BlobClient(**kwargs)
->>>>>>> 780f9dcb
 
     def get(self, container_id, content_id, account=None,
             container_name=None):
