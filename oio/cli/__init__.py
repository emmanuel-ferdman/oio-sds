--- conflicted
+++ resolved
@@ -14,12 +14,9 @@
 # along with this program.  If not, see <http://www.gnu.org/licenses/>.
 
 import argparse
-<<<<<<< HEAD
 import os
-=======
 from cliff import command, lister, show
 
->>>>>>> e5ff0f0a
 from oio.common.logger import get_logger
 
 LOG_LEVELS = ['DEBUG', 'INFO', 'WARN', 'ERROR']
@@ -54,7 +51,6 @@
     return get_logger(conf, 'log', not args.quiet)
 
 
-<<<<<<< HEAD
 def add_common_parser_options(parser):
     """
     Add optional parameters common to all openio CLIs to parser.
@@ -101,8 +97,13 @@
         "--profile-early",
         action='store_true',
         help=("Start profiling early, before subcommand loading."))
-=======
+
+
 class Command(command.Command):
+    """
+    Wraps cliff's command.Command and sets the process' return code
+    according to the class' "success" field.
+    """
 
     success = True
 
@@ -114,6 +115,10 @@
 
 
 class Lister(lister.Lister):
+    """
+    Wraps cliff's lister.Lister and sets the process' return code
+    according to the class' "success" field.
+    """
 
     success = True
 
@@ -123,10 +128,13 @@
 
 
 class ShowOne(show.ShowOne):
+    """
+    Wraps cliff's show.ShowOne and sets the process' return code
+    according to the class' "success" field.
+    """
 
     success = True
 
     def run(self, parsed_args):
         super(ShowOne, self).run(parsed_args)
-        return int(not self.success)
->>>>>>> e5ff0f0a
+        return int(not self.success)