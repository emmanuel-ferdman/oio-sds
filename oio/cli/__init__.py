# Copyright (C) 2018-2020 OpenIO SAS, as part of OpenIO SDS
<<<<<<< HEAD
=======
# Copyright (C) 2021 OVH SAS
>>>>>>> 83104ac7
#
# This library is free software; you can redistribute it and/or
# modify it under the terms of the GNU Lesser General Public
# License as published by the Free Software Foundation; either
# version 3.0 of the License, or (at your option) any later version.
#
# This library is distributed in the hope that it will be useful,
# but WITHOUT ANY WARRANTY; without even the implied warranty of
# MERCHANTABILITY or FITNESS FOR A PARTICULAR PURPOSE.  See the GNU
# Lesser General Public License for more details.
#
# You should have received a copy of the GNU Lesser General Public
# License along with this library.

import argparse
import os
from cliff import command, lister, show

from oio.common.logger import get_logger

LOG_LEVELS = ['DEBUG', 'INFO', 'WARN', 'ERROR']


def make_logger_args_parser():
    """Create an ArgumentParser for logger configuration."""
    log_parser = argparse.ArgumentParser(add_help=False)
    log_parser.add_argument('--log-level', choices=LOG_LEVELS,
                            help="Log level")
    log_parser.add_argument('--log-syslog-prefix', help="Syslog prefix")
    log_parser.add_argument('--log-facility', help="Log facility")
    log_parser.add_argument('--log-format', help="Log format")
    log_parser.add_argument('--log-address', help="Log address")
    log_parser.add_argument('-q', '--quiet', action='store_true',
                            help="Don't print logs on console")

    return log_parser


def get_logger_from_args(args, default_conf=None):
    """Build a Logger instance from parsed args."""
    conf = default_conf or {}
    if args.log_level is not None:
        conf['log_level'] = args.log_level
    if args.log_facility is not None:
        conf['log_facility'] = args.log_facility
    if args.log_format is not None:
        conf['log_format'] = args.log_format
    if args.log_address is not None:
        conf['log_address'] = args.log_address
    if args.log_syslog_prefix is not None:
        conf['syslog_prefix'] = args.log_syslog_prefix

    return get_logger(conf, 'log', not args.quiet)


def add_common_parser_options(parser):
    """
    Add optional parameters common to all openio CLIs to parser.
    """
    parser.add_argument(
        "--admin-flag", "--admin",
        dest='admin_mode',
        action='store_true',
        help="Add 'admin mode' flag to all requests to oio-proxy.")
    parser.add_argument(
        '-a', '--account', '--oio-account',
        metavar='<account>',
        dest='account',
        default=os.environ.get('OIO_ACCOUNT', ''),
        help='Account name (Env: OIO_ACCOUNT).')
    parser.add_argument(
        '--ns', '--oio-ns',
        metavar='<namespace>',
        dest='ns',
        default=os.environ.get('OIO_NS', ''),
        help='Namespace name (Env: OIO_NS).')
    parser.add_argument(
        '--oio-proxy', '--oio-proxyd-url',
        metavar='<proxy-url>',
        dest='proxyd_url',
        default=os.environ.get('OIO_PROXYD_URL', ''),
        help='URL of an oio-proxy service (Env: OIO_PROXYD_URL).')
    parser.add_argument(
        '--request-id', '--req-id',
        metavar='<request-id>',
        help=('Set a request ID. Maximum 63 characters. '
              'For looping commands, a suffix may be appended.'))

    parser.add_argument(
        "--profile",
        help=("Profile code, save profiling data in the specified file. "
              "'%%(pid)s' in the name will be replaced by the PID."))
    parser.add_argument(
        "--profiler",
        default='cProfile',
        help=("Which profiler to use (default: cProfile, "
              "supported: yappi, cProfile, profile)."))
    parser.add_argument(
        "--profile-early",
        action='store_true',
        help=("Start profiling early, before subcommand loading."))


def flat_dict_from_dict(parsed_args, dict_):
    """
    Create a dictionary without depth.

    {
        'depth0': {
            'depth1': {
                'depth2': 'test'
            }
        }
    }
    =>
    {
        'depth0.depth1.depth2': 'test'
    }
    """
    flat_dict = dict()
    for key, value in dict_.items():
        if not isinstance(value, dict):
            if isinstance(value, list) and parsed_args.formatter == 'table':
                value = '\n'.join(value)
            flat_dict[key] = value
            continue

        _flat_dict = flat_dict_from_dict(parsed_args, value)
        for _key, _value in _flat_dict.items():
            flat_dict[key + '.' + _key] = _value
    return flat_dict


class Command(command.Command):
    """
    Wraps cliff's command.Command and sets the process' return code
    according to the class' "success" field.
    """

    success = True

    def run(self, parsed_args):
        return_code = super(Command, self).run(parsed_args)
        if return_code == 0:
            return_code = int(not self.success)
        return return_code


class Lister(lister.Lister):
    """
    Wraps cliff's lister.Lister and sets the process' return code
    according to the class' "success" field.
    """

    success = True

    def run(self, parsed_args):
        super(Lister, self).run(parsed_args)
        return int(not self.success)


class ShowOne(show.ShowOne):
    """
    Wraps cliff's show.ShowOne and sets the process' return code
    according to the class' "success" field.
    """

    success = True

    def run(self, parsed_args):
        super(ShowOne, self).run(parsed_args)
        return int(not self.success)<|MERGE_RESOLUTION|>--- conflicted
+++ resolved
@@ -1,8 +1,5 @@
 # Copyright (C) 2018-2020 OpenIO SAS, as part of OpenIO SDS
-<<<<<<< HEAD
-=======
 # Copyright (C) 2021 OVH SAS
->>>>>>> 83104ac7
 #
 # This library is free software; you can redistribute it and/or
 # modify it under the terms of the GNU Lesser General Public
